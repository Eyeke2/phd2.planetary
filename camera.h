/*
 *  camera.h
 *  PHD Guiding
 *
 *  Created by Craig Stark.
 *  Copyright (c) 2006-2010 Craig Stark.
 *  All rights reserved.
 *
 *  This source code is distributed under the following "BSD" license
 *  Redistribution and use in source and binary forms, with or without
 *  modification, are permitted provided that the following conditions are met:
 *    Redistributions of source code must retain the above copyright notice,
 *     this list of conditions and the following disclaimer.
 *    Redistributions in binary form must reproduce the above copyright notice,
 *     this list of conditions and the following disclaimer in the
 *     documentation and/or other materials provided with the distribution.
 *    Neither the name of Craig Stark, Stark Labs nor the names of its
 *     contributors may be used to endorse or promote products derived from
 *     this software without specific prior written permission.
 *
 *  THIS SOFTWARE IS PROVIDED BY THE COPYRIGHT HOLDERS AND CONTRIBUTORS "AS IS"
 *  AND ANY EXPRESS OR IMPLIED WARRANTIES, INCLUDING, BUT NOT LIMITED TO, THE
 *  IMPLIED WARRANTIES OF MERCHANTABILITY AND FITNESS FOR A PARTICULAR PURPOSE
 *  ARE DISCLAIMED. IN NO EVENT SHALL THE COPYRIGHT HOLDER OR CONTRIBUTORS BE
 *  LIABLE FOR ANY DIRECT, INDIRECT, INCIDENTAL, SPECIAL, EXEMPLARY, OR
 *  CONSEQUENTIAL DAMAGES (INCLUDING, BUT NOT LIMITED TO, PROCUREMENT OF
 *  SUBSTITUTE GOODS OR SERVICES; LOSS OF USE, DATA, OR PROFITS; OR BUSINESS
 *  INTERRUPTION) HOWEVER CAUSED AND ON ANY THEORY OF LIABILITY, WHETHER IN
 *  CONTRACT, STRICT LIABILITY, OR TORT (INCLUDING NEGLIGENCE OR OTHERWISE)
 *  ARISING IN ANY WAY OUT OF THE USE OF THIS SOFTWARE, EVEN IF ADVISED OF THE
 *  POSSIBILITY OF SUCH DAMAGE.
 *
 */

#ifndef CAMERA_H_INCLUDED
#define CAMERA_H_INCLUDED

typedef std::map<int, usImage *> ExposureImgMap; // map exposure to image
class DefectMap;

enum PropDlgType
{
    PROPDLG_NONE = 0,
    PROPDLG_WHEN_CONNECTED = (1 << 0),    // property dialog available when connected
    PROPDLG_WHEN_DISCONNECTED = (1 << 1), // property dialog available when disconnected
    PROPDLG_ANY = (PROPDLG_WHEN_CONNECTED | PROPDLG_WHEN_DISCONNECTED),
};

extern wxSize UNDEFINED_FRAME_SIZE;

class GuideCamera;

class CameraConfigDialogPane : public ConfigDialogPane
{
public:
    CameraConfigDialogPane(wxWindow *pParent, GuideCamera *pCamera);
    virtual ~CameraConfigDialogPane(void) {};

    void LayoutControls(GuideCamera *pCamera, BrainCtrlIdMap& CtrlMap);
    virtual void LoadValues(void) {};
    virtual void UnloadValues(void) {};
};

class CameraConfigDialogCtrlSet : public ConfigDialogCtrlSet
{
    GuideCamera *m_pCamera;
    wxCheckBox *m_pUseSubframes;
    wxSpinCtrl *m_pCameraGain;
    wxSpinCtrl *m_timeoutVal;
    wxChoice   *m_pPortNum;
    wxSpinCtrl *m_pDelay;
    wxSpinCtrlDouble *m_pPixelSize;
    wxChoice *m_binning;
    wxCheckBox *m_coolerOn;
    wxSpinCtrl *m_coolerSetpt;
    wxTextCtrl *m_camSaturationADU;
    wxRadioButton *m_SaturationByProfile;
    wxRadioButton *m_SaturationByADU;

public:
    CameraConfigDialogCtrlSet(wxWindow *pParent, GuideCamera *pCamera, AdvancedDialog *pAdvancedDialog, BrainCtrlIdMap& CtrlMap);
    virtual ~CameraConfigDialogCtrlSet() {};
    virtual void LoadValues(void);
    virtual void UnloadValues(void);

    double GetPixelSize(void);
    void SetPixelSize(double val);
    int GetBinning(void);
    void SetBinning(int val);
    void OnSaturationChoiceChanged(wxCommandEvent& event);
};

enum CaptureOptionBits
{
    CAPTURE_SUBTRACT_DARK = 1 << 0,
    CAPTURE_RECON         = 1 << 1,    // debayer and/or deinterlace as required

    CAPTURE_LIGHT = CAPTURE_SUBTRACT_DARK | CAPTURE_RECON,
    CAPTURE_DARK = 0,
    CAPTURE_BPM_REVIEW = CAPTURE_SUBTRACT_DARK,
};

class GuideCamera :  public wxMessageBoxProxy, public OnboardST4
{
    friend class CameraConfigDialogPane;
    friend class CameraConfigDialogCtrlSet;

    double          m_pixelSize;

protected:
    bool            m_hasGuideOutput;
    int             m_timeoutMs;
    bool            saturationByMaxADU;

public:
    int             GuideCameraGain;
    wxString        Name;                   // User-friendly name
    wxSize          FullSize;           // Size of current image
    bool            Connected;
    PropDlgType     PropertyDialogType;
    bool            HasPortNum;
    bool            HasDelayParam;
    bool            HasGainControl;
    bool            HasShutter;
    bool            HasSubframes;
    wxByte          MaxBinning;
    wxByte          Binning;
    short           Port;
    int             ReadDelay;
    bool            ShutterClosed;  // false=light, true=dark
    bool            UseSubframes;
    bool            HasCooler;
    unsigned short  saturationADU;

    wxCriticalSection DarkFrameLock; // dark frames can be accessed in the main thread or the camera worker thread
    usImage        *CurrentDarkFrame;
    ExposureImgMap  Darks; // map exposure => dark frame
    DefectMap      *CurrentDefectMap;

    static wxArrayString List(void);
    static GuideCamera *Factory(const wxString& choice);

    GuideCamera(void);
    virtual ~GuideCamera(void);

    virtual bool HasNonGuiCapture(void) = 0;
    virtual wxByte BitsPerPixel(void) = 0;

    static bool Capture(GuideCamera *camera, int duration, usImage& img, int captureOptions, const wxRect& subframe);
    static bool Capture(GuideCamera *camera, int duration, usImage& img, int captureOptions) { return Capture(camera, duration, img, captureOptions, wxRect(0, 0, 0, 0)); }

    virtual bool HandleSelectCameraButtonClick(wxCommandEvent& evt);
    static const wxString DEFAULT_CAMERA_ID;
    virtual bool    EnumCameras(wxArrayString& names, wxArrayString& ids);

    // Opens up and connects to camera. cameraId identifies which camera to connect to if
    // there is more than one camera present
    virtual bool    Connect(const wxString& cameraId) = 0;
    virtual bool    Disconnect() = 0;               // Disconnects, unloading any DLLs loaded by Connect
    virtual void    InitCapture();                  // Gets run at the start of any loop (e.g., reset stream, set gain, etc).

    virtual bool    ST4HasGuideOutput(void);
    virtual bool    ST4HostConnected(void);
    virtual bool    ST4HasNonGuiMove(void);
    virtual bool    ST4PulseGuideScope(int direction, int duration);

    CameraConfigDialogPane *GetConfigDialogPane(wxWindow *pParent);
    CameraConfigDialogCtrlSet *GetConfigDlgCtrlSet(wxWindow *pParent, GuideCamera *pCamera, AdvancedDialog *pAdvancedDialog, BrainCtrlIdMap& CtrlMap);

    static void GetBinningOpts(int maxBin, wxArrayString *opts);
    void GetBinningOpts(wxArrayString *opts);

    virtual void    ShowPropertyDialog() { return; }
    bool            SetCameraPixelSize(double pixel_size);
    double          GetCameraPixelSize(void) const;
    virtual bool    GetDevicePixelSize(double *devPixelSize);           // Value from device/driver or error return

    virtual bool    SetCoolerOn(bool on);
    virtual bool    SetCoolerSetpoint(double temperature);
    virtual bool    GetCoolerStatus(bool *on, double *setpoint, double *power, double *temperature);

    virtual wxString GetSettingsSummary();
    void            AddDark(usImage *dark);
    void            SelectDark(int exposureDuration);
    void            SetDefectMap(DefectMap *newMap);
    void            ClearDefectMap(void);
    void            ClearDarks(void);

    void            SubtractDark(usImage& img);
    void            GetDarklibProperties(int *pNumDarks, double *pMinExp, double *pMaxExp);

    virtual const wxSize& DarkFrameSize() { return FullSize; }

    static double GetProfilePixelSize(void);

<<<<<<< HEAD
    unsigned short GetSaturationADU(void);
    unsigned short GetProfileSaturationADU(void);
    void SetSaturationADU(unsigned short satADU);
    bool GetSaturationByADU() { return saturationByMaxADU; }
    void SetSaturationByADU(bool val);
=======
    unsigned short GetMaxADU(void) const;
    void SetMaxADU(bool isKnown, unsigned short maxADU);
>>>>>>> d43fc249

protected:

    virtual bool Capture(int duration, usImage& img, int captureOptions, const wxRect& subframe) = 0;
    int GetCameraGain(void);
    bool SetCameraGain(int cameraGain);
    bool SetBinning(int binning);
    int GetTimeoutMs(void) const;
    void SetTimeoutMs(int timeoutMs);


    enum CaptureFailType {
        CAPT_FAIL_MEMORY,
        CAPT_FAIL_TIMEOUT,
    };
    enum ReconnectType {
        NO_RECONNECT,
        RECONNECT,
    };
    void DisconnectWithAlert(CaptureFailType type);
    void DisconnectWithAlert(const wxString& msg, ReconnectType reconnect);
};

inline int GuideCamera::GetTimeoutMs(void) const
{
    return m_timeoutMs;
}

inline void GuideCamera::GetBinningOpts(wxArrayString *opts)
{
    GetBinningOpts(MaxBinning, opts);
}

inline double GuideCamera::GetCameraPixelSize(void) const
{
    return m_pixelSize;
}

inline bool GuideCamera::GetDevicePixelSize(double *devPixelSize)
{
    return true;                // Return an error, the device/driver can't report pixel size
}

inline unsigned short GuideCamera::GetMaxADU(void) const
{
    return MaxADUIsKnown ? MaxADU : 0;
}

#endif /* CAMERA_H_INCLUDED */
<|MERGE_RESOLUTION|>--- conflicted
+++ resolved
@@ -1,254 +1,245 @@
-/*
- *  camera.h
- *  PHD Guiding
- *
- *  Created by Craig Stark.
- *  Copyright (c) 2006-2010 Craig Stark.
- *  All rights reserved.
- *
- *  This source code is distributed under the following "BSD" license
- *  Redistribution and use in source and binary forms, with or without
- *  modification, are permitted provided that the following conditions are met:
- *    Redistributions of source code must retain the above copyright notice,
- *     this list of conditions and the following disclaimer.
- *    Redistributions in binary form must reproduce the above copyright notice,
- *     this list of conditions and the following disclaimer in the
- *     documentation and/or other materials provided with the distribution.
- *    Neither the name of Craig Stark, Stark Labs nor the names of its
- *     contributors may be used to endorse or promote products derived from
- *     this software without specific prior written permission.
- *
- *  THIS SOFTWARE IS PROVIDED BY THE COPYRIGHT HOLDERS AND CONTRIBUTORS "AS IS"
- *  AND ANY EXPRESS OR IMPLIED WARRANTIES, INCLUDING, BUT NOT LIMITED TO, THE
- *  IMPLIED WARRANTIES OF MERCHANTABILITY AND FITNESS FOR A PARTICULAR PURPOSE
- *  ARE DISCLAIMED. IN NO EVENT SHALL THE COPYRIGHT HOLDER OR CONTRIBUTORS BE
- *  LIABLE FOR ANY DIRECT, INDIRECT, INCIDENTAL, SPECIAL, EXEMPLARY, OR
- *  CONSEQUENTIAL DAMAGES (INCLUDING, BUT NOT LIMITED TO, PROCUREMENT OF
- *  SUBSTITUTE GOODS OR SERVICES; LOSS OF USE, DATA, OR PROFITS; OR BUSINESS
- *  INTERRUPTION) HOWEVER CAUSED AND ON ANY THEORY OF LIABILITY, WHETHER IN
- *  CONTRACT, STRICT LIABILITY, OR TORT (INCLUDING NEGLIGENCE OR OTHERWISE)
- *  ARISING IN ANY WAY OUT OF THE USE OF THIS SOFTWARE, EVEN IF ADVISED OF THE
- *  POSSIBILITY OF SUCH DAMAGE.
- *
- */
-
-#ifndef CAMERA_H_INCLUDED
-#define CAMERA_H_INCLUDED
-
-typedef std::map<int, usImage *> ExposureImgMap; // map exposure to image
-class DefectMap;
-
-enum PropDlgType
-{
-    PROPDLG_NONE = 0,
-    PROPDLG_WHEN_CONNECTED = (1 << 0),    // property dialog available when connected
-    PROPDLG_WHEN_DISCONNECTED = (1 << 1), // property dialog available when disconnected
-    PROPDLG_ANY = (PROPDLG_WHEN_CONNECTED | PROPDLG_WHEN_DISCONNECTED),
-};
-
-extern wxSize UNDEFINED_FRAME_SIZE;
-
-class GuideCamera;
-
-class CameraConfigDialogPane : public ConfigDialogPane
-{
-public:
-    CameraConfigDialogPane(wxWindow *pParent, GuideCamera *pCamera);
-    virtual ~CameraConfigDialogPane(void) {};
-
-    void LayoutControls(GuideCamera *pCamera, BrainCtrlIdMap& CtrlMap);
-    virtual void LoadValues(void) {};
-    virtual void UnloadValues(void) {};
-};
-
-class CameraConfigDialogCtrlSet : public ConfigDialogCtrlSet
-{
-    GuideCamera *m_pCamera;
-    wxCheckBox *m_pUseSubframes;
-    wxSpinCtrl *m_pCameraGain;
-    wxSpinCtrl *m_timeoutVal;
-    wxChoice   *m_pPortNum;
-    wxSpinCtrl *m_pDelay;
-    wxSpinCtrlDouble *m_pPixelSize;
-    wxChoice *m_binning;
-    wxCheckBox *m_coolerOn;
-    wxSpinCtrl *m_coolerSetpt;
-    wxTextCtrl *m_camSaturationADU;
-    wxRadioButton *m_SaturationByProfile;
-    wxRadioButton *m_SaturationByADU;
-
-public:
-    CameraConfigDialogCtrlSet(wxWindow *pParent, GuideCamera *pCamera, AdvancedDialog *pAdvancedDialog, BrainCtrlIdMap& CtrlMap);
-    virtual ~CameraConfigDialogCtrlSet() {};
-    virtual void LoadValues(void);
-    virtual void UnloadValues(void);
-
-    double GetPixelSize(void);
-    void SetPixelSize(double val);
-    int GetBinning(void);
-    void SetBinning(int val);
-    void OnSaturationChoiceChanged(wxCommandEvent& event);
-};
-
-enum CaptureOptionBits
-{
-    CAPTURE_SUBTRACT_DARK = 1 << 0,
-    CAPTURE_RECON         = 1 << 1,    // debayer and/or deinterlace as required
-
-    CAPTURE_LIGHT = CAPTURE_SUBTRACT_DARK | CAPTURE_RECON,
-    CAPTURE_DARK = 0,
-    CAPTURE_BPM_REVIEW = CAPTURE_SUBTRACT_DARK,
-};
-
-class GuideCamera :  public wxMessageBoxProxy, public OnboardST4
-{
-    friend class CameraConfigDialogPane;
-    friend class CameraConfigDialogCtrlSet;
-
-    double          m_pixelSize;
-
-protected:
-    bool            m_hasGuideOutput;
-    int             m_timeoutMs;
-    bool            saturationByMaxADU;
-
-public:
-    int             GuideCameraGain;
-    wxString        Name;                   // User-friendly name
-    wxSize          FullSize;           // Size of current image
-    bool            Connected;
-    PropDlgType     PropertyDialogType;
-    bool            HasPortNum;
-    bool            HasDelayParam;
-    bool            HasGainControl;
-    bool            HasShutter;
-    bool            HasSubframes;
-    wxByte          MaxBinning;
-    wxByte          Binning;
-    short           Port;
-    int             ReadDelay;
-    bool            ShutterClosed;  // false=light, true=dark
-    bool            UseSubframes;
-    bool            HasCooler;
-    unsigned short  saturationADU;
-
-    wxCriticalSection DarkFrameLock; // dark frames can be accessed in the main thread or the camera worker thread
-    usImage        *CurrentDarkFrame;
-    ExposureImgMap  Darks; // map exposure => dark frame
-    DefectMap      *CurrentDefectMap;
-
-    static wxArrayString List(void);
-    static GuideCamera *Factory(const wxString& choice);
-
-    GuideCamera(void);
-    virtual ~GuideCamera(void);
-
-    virtual bool HasNonGuiCapture(void) = 0;
-    virtual wxByte BitsPerPixel(void) = 0;
-
-    static bool Capture(GuideCamera *camera, int duration, usImage& img, int captureOptions, const wxRect& subframe);
-    static bool Capture(GuideCamera *camera, int duration, usImage& img, int captureOptions) { return Capture(camera, duration, img, captureOptions, wxRect(0, 0, 0, 0)); }
-
-    virtual bool HandleSelectCameraButtonClick(wxCommandEvent& evt);
-    static const wxString DEFAULT_CAMERA_ID;
-    virtual bool    EnumCameras(wxArrayString& names, wxArrayString& ids);
-
-    // Opens up and connects to camera. cameraId identifies which camera to connect to if
-    // there is more than one camera present
-    virtual bool    Connect(const wxString& cameraId) = 0;
-    virtual bool    Disconnect() = 0;               // Disconnects, unloading any DLLs loaded by Connect
-    virtual void    InitCapture();                  // Gets run at the start of any loop (e.g., reset stream, set gain, etc).
-
-    virtual bool    ST4HasGuideOutput(void);
-    virtual bool    ST4HostConnected(void);
-    virtual bool    ST4HasNonGuiMove(void);
-    virtual bool    ST4PulseGuideScope(int direction, int duration);
-
-    CameraConfigDialogPane *GetConfigDialogPane(wxWindow *pParent);
-    CameraConfigDialogCtrlSet *GetConfigDlgCtrlSet(wxWindow *pParent, GuideCamera *pCamera, AdvancedDialog *pAdvancedDialog, BrainCtrlIdMap& CtrlMap);
-
-    static void GetBinningOpts(int maxBin, wxArrayString *opts);
-    void GetBinningOpts(wxArrayString *opts);
-
-    virtual void    ShowPropertyDialog() { return; }
-    bool            SetCameraPixelSize(double pixel_size);
-    double          GetCameraPixelSize(void) const;
-    virtual bool    GetDevicePixelSize(double *devPixelSize);           // Value from device/driver or error return
-
-    virtual bool    SetCoolerOn(bool on);
-    virtual bool    SetCoolerSetpoint(double temperature);
-    virtual bool    GetCoolerStatus(bool *on, double *setpoint, double *power, double *temperature);
-
-    virtual wxString GetSettingsSummary();
-    void            AddDark(usImage *dark);
-    void            SelectDark(int exposureDuration);
-    void            SetDefectMap(DefectMap *newMap);
-    void            ClearDefectMap(void);
-    void            ClearDarks(void);
-
-    void            SubtractDark(usImage& img);
-    void            GetDarklibProperties(int *pNumDarks, double *pMinExp, double *pMaxExp);
-
-    virtual const wxSize& DarkFrameSize() { return FullSize; }
-
-    static double GetProfilePixelSize(void);
-
-<<<<<<< HEAD
-    unsigned short GetSaturationADU(void);
-    unsigned short GetProfileSaturationADU(void);
-    void SetSaturationADU(unsigned short satADU);
-    bool GetSaturationByADU() { return saturationByMaxADU; }
-    void SetSaturationByADU(bool val);
-=======
-    unsigned short GetMaxADU(void) const;
-    void SetMaxADU(bool isKnown, unsigned short maxADU);
->>>>>>> d43fc249
-
-protected:
-
-    virtual bool Capture(int duration, usImage& img, int captureOptions, const wxRect& subframe) = 0;
-    int GetCameraGain(void);
-    bool SetCameraGain(int cameraGain);
-    bool SetBinning(int binning);
-    int GetTimeoutMs(void) const;
-    void SetTimeoutMs(int timeoutMs);
-
-
-    enum CaptureFailType {
-        CAPT_FAIL_MEMORY,
-        CAPT_FAIL_TIMEOUT,
-    };
-    enum ReconnectType {
-        NO_RECONNECT,
-        RECONNECT,
-    };
-    void DisconnectWithAlert(CaptureFailType type);
-    void DisconnectWithAlert(const wxString& msg, ReconnectType reconnect);
-};
-
-inline int GuideCamera::GetTimeoutMs(void) const
-{
-    return m_timeoutMs;
-}
-
-inline void GuideCamera::GetBinningOpts(wxArrayString *opts)
-{
-    GetBinningOpts(MaxBinning, opts);
-}
-
-inline double GuideCamera::GetCameraPixelSize(void) const
-{
-    return m_pixelSize;
-}
-
-inline bool GuideCamera::GetDevicePixelSize(double *devPixelSize)
-{
-    return true;                // Return an error, the device/driver can't report pixel size
-}
-
-inline unsigned short GuideCamera::GetMaxADU(void) const
-{
-    return MaxADUIsKnown ? MaxADU : 0;
-}
-
-#endif /* CAMERA_H_INCLUDED */
+/*
+ *  camera.h
+ *  PHD Guiding
+ *
+ *  Created by Craig Stark.
+ *  Copyright (c) 2006-2010 Craig Stark.
+ *  All rights reserved.
+ *
+ *  This source code is distributed under the following "BSD" license
+ *  Redistribution and use in source and binary forms, with or without
+ *  modification, are permitted provided that the following conditions are met:
+ *    Redistributions of source code must retain the above copyright notice,
+ *     this list of conditions and the following disclaimer.
+ *    Redistributions in binary form must reproduce the above copyright notice,
+ *     this list of conditions and the following disclaimer in the
+ *     documentation and/or other materials provided with the distribution.
+ *    Neither the name of Craig Stark, Stark Labs nor the names of its
+ *     contributors may be used to endorse or promote products derived from
+ *     this software without specific prior written permission.
+ *
+ *  THIS SOFTWARE IS PROVIDED BY THE COPYRIGHT HOLDERS AND CONTRIBUTORS "AS IS"
+ *  AND ANY EXPRESS OR IMPLIED WARRANTIES, INCLUDING, BUT NOT LIMITED TO, THE
+ *  IMPLIED WARRANTIES OF MERCHANTABILITY AND FITNESS FOR A PARTICULAR PURPOSE
+ *  ARE DISCLAIMED. IN NO EVENT SHALL THE COPYRIGHT HOLDER OR CONTRIBUTORS BE
+ *  LIABLE FOR ANY DIRECT, INDIRECT, INCIDENTAL, SPECIAL, EXEMPLARY, OR
+ *  CONSEQUENTIAL DAMAGES (INCLUDING, BUT NOT LIMITED TO, PROCUREMENT OF
+ *  SUBSTITUTE GOODS OR SERVICES; LOSS OF USE, DATA, OR PROFITS; OR BUSINESS
+ *  INTERRUPTION) HOWEVER CAUSED AND ON ANY THEORY OF LIABILITY, WHETHER IN
+ *  CONTRACT, STRICT LIABILITY, OR TORT (INCLUDING NEGLIGENCE OR OTHERWISE)
+ *  ARISING IN ANY WAY OUT OF THE USE OF THIS SOFTWARE, EVEN IF ADVISED OF THE
+ *  POSSIBILITY OF SUCH DAMAGE.
+ *
+ */
+
+#ifndef CAMERA_H_INCLUDED
+#define CAMERA_H_INCLUDED
+
+typedef std::map<int, usImage *> ExposureImgMap; // map exposure to image
+class DefectMap;
+
+enum PropDlgType
+{
+    PROPDLG_NONE = 0,
+    PROPDLG_WHEN_CONNECTED = (1 << 0),    // property dialog available when connected
+    PROPDLG_WHEN_DISCONNECTED = (1 << 1), // property dialog available when disconnected
+    PROPDLG_ANY = (PROPDLG_WHEN_CONNECTED | PROPDLG_WHEN_DISCONNECTED),
+};
+
+extern wxSize UNDEFINED_FRAME_SIZE;
+
+class GuideCamera;
+
+class CameraConfigDialogPane : public ConfigDialogPane
+{
+public:
+    CameraConfigDialogPane(wxWindow *pParent, GuideCamera *pCamera);
+    virtual ~CameraConfigDialogPane(void) {};
+
+    void LayoutControls(GuideCamera *pCamera, BrainCtrlIdMap& CtrlMap);
+    virtual void LoadValues(void) {};
+    virtual void UnloadValues(void) {};
+};
+
+class CameraConfigDialogCtrlSet : public ConfigDialogCtrlSet
+{
+    GuideCamera *m_pCamera;
+    wxCheckBox *m_pUseSubframes;
+    wxSpinCtrl *m_pCameraGain;
+    wxSpinCtrl *m_timeoutVal;
+    wxChoice   *m_pPortNum;
+    wxSpinCtrl *m_pDelay;
+    wxSpinCtrlDouble *m_pPixelSize;
+    wxChoice *m_binning;
+    wxCheckBox *m_coolerOn;
+    wxSpinCtrl *m_coolerSetpt;
+    wxTextCtrl *m_camSaturationADU;
+    wxRadioButton *m_SaturationByProfile;
+    wxRadioButton *m_SaturationByADU;
+
+public:
+    CameraConfigDialogCtrlSet(wxWindow *pParent, GuideCamera *pCamera, AdvancedDialog *pAdvancedDialog, BrainCtrlIdMap& CtrlMap);
+    virtual ~CameraConfigDialogCtrlSet() {};
+    virtual void LoadValues(void);
+    virtual void UnloadValues(void);
+
+    double GetPixelSize(void);
+    void SetPixelSize(double val);
+    int GetBinning(void);
+    void SetBinning(int val);
+    void OnSaturationChoiceChanged(wxCommandEvent& event);
+};
+
+enum CaptureOptionBits
+{
+    CAPTURE_SUBTRACT_DARK = 1 << 0,
+    CAPTURE_RECON         = 1 << 1,    // debayer and/or deinterlace as required
+
+    CAPTURE_LIGHT = CAPTURE_SUBTRACT_DARK | CAPTURE_RECON,
+    CAPTURE_DARK = 0,
+    CAPTURE_BPM_REVIEW = CAPTURE_SUBTRACT_DARK,
+};
+
+class GuideCamera :  public wxMessageBoxProxy, public OnboardST4
+{
+    friend class CameraConfigDialogPane;
+    friend class CameraConfigDialogCtrlSet;
+
+    double          m_pixelSize;
+
+protected:
+    bool            m_hasGuideOutput;
+    int             m_timeoutMs;
+    bool            saturationByMaxADU;
+
+public:
+    int             GuideCameraGain;
+    wxString        Name;                   // User-friendly name
+    wxSize          FullSize;           // Size of current image
+    bool            Connected;
+    PropDlgType     PropertyDialogType;
+    bool            HasPortNum;
+    bool            HasDelayParam;
+    bool            HasGainControl;
+    bool            HasShutter;
+    bool            HasSubframes;
+    wxByte          MaxBinning;
+    wxByte          Binning;
+    short           Port;
+    int             ReadDelay;
+    bool            ShutterClosed;  // false=light, true=dark
+    bool            UseSubframes;
+    bool            HasCooler;
+    unsigned short  saturationADU;
+
+    wxCriticalSection DarkFrameLock; // dark frames can be accessed in the main thread or the camera worker thread
+    usImage        *CurrentDarkFrame;
+    ExposureImgMap  Darks; // map exposure => dark frame
+    DefectMap      *CurrentDefectMap;
+
+    static wxArrayString List(void);
+    static GuideCamera *Factory(const wxString& choice);
+
+    GuideCamera(void);
+    virtual ~GuideCamera(void);
+
+    virtual bool HasNonGuiCapture(void) = 0;
+    virtual wxByte BitsPerPixel(void) = 0;
+
+    static bool Capture(GuideCamera *camera, int duration, usImage& img, int captureOptions, const wxRect& subframe);
+    static bool Capture(GuideCamera *camera, int duration, usImage& img, int captureOptions) { return Capture(camera, duration, img, captureOptions, wxRect(0, 0, 0, 0)); }
+
+    virtual bool HandleSelectCameraButtonClick(wxCommandEvent& evt);
+    static const wxString DEFAULT_CAMERA_ID;
+    virtual bool    EnumCameras(wxArrayString& names, wxArrayString& ids);
+
+    // Opens up and connects to camera. cameraId identifies which camera to connect to if
+    // there is more than one camera present
+    virtual bool    Connect(const wxString& cameraId) = 0;
+    virtual bool    Disconnect() = 0;               // Disconnects, unloading any DLLs loaded by Connect
+    virtual void    InitCapture();                  // Gets run at the start of any loop (e.g., reset stream, set gain, etc).
+
+    virtual bool    ST4HasGuideOutput(void);
+    virtual bool    ST4HostConnected(void);
+    virtual bool    ST4HasNonGuiMove(void);
+    virtual bool    ST4PulseGuideScope(int direction, int duration);
+
+    CameraConfigDialogPane *GetConfigDialogPane(wxWindow *pParent);
+    CameraConfigDialogCtrlSet *GetConfigDlgCtrlSet(wxWindow *pParent, GuideCamera *pCamera, AdvancedDialog *pAdvancedDialog, BrainCtrlIdMap& CtrlMap);
+
+    static void GetBinningOpts(int maxBin, wxArrayString *opts);
+    void GetBinningOpts(wxArrayString *opts);
+
+    virtual void    ShowPropertyDialog() { return; }
+    bool            SetCameraPixelSize(double pixel_size);
+    double          GetCameraPixelSize(void) const;
+    virtual bool    GetDevicePixelSize(double *devPixelSize);           // Value from device/driver or error return
+
+    virtual bool    SetCoolerOn(bool on);
+    virtual bool    SetCoolerSetpoint(double temperature);
+    virtual bool    GetCoolerStatus(bool *on, double *setpoint, double *power, double *temperature);
+
+    virtual wxString GetSettingsSummary();
+    void            AddDark(usImage *dark);
+    void            SelectDark(int exposureDuration);
+    void            SetDefectMap(DefectMap *newMap);
+    void            ClearDefectMap(void);
+    void            ClearDarks(void);
+
+    void            SubtractDark(usImage& img);
+    void            GetDarklibProperties(int *pNumDarks, double *pMinExp, double *pMaxExp);
+
+    virtual const wxSize& DarkFrameSize() { return FullSize; }
+
+    static double GetProfilePixelSize(void);
+
+    unsigned short GetSaturationADU(void);
+    unsigned short GetProfileSaturationADU(void);
+    void SetSaturationADU(unsigned short satADU);
+    bool GetSaturationByADU() { return saturationByMaxADU; }
+    void SetSaturationByADU(bool val);
+
+protected:
+
+    virtual bool Capture(int duration, usImage& img, int captureOptions, const wxRect& subframe) = 0;
+    int GetCameraGain(void);
+    bool SetCameraGain(int cameraGain);
+    bool SetBinning(int binning);
+    int GetTimeoutMs(void) const;
+    void SetTimeoutMs(int timeoutMs);
+
+
+    enum CaptureFailType {
+        CAPT_FAIL_MEMORY,
+        CAPT_FAIL_TIMEOUT,
+    };
+    enum ReconnectType {
+        NO_RECONNECT,
+        RECONNECT,
+    };
+    void DisconnectWithAlert(CaptureFailType type);
+    void DisconnectWithAlert(const wxString& msg, ReconnectType reconnect);
+};
+
+inline int GuideCamera::GetTimeoutMs(void) const
+{
+    return m_timeoutMs;
+}
+
+inline void GuideCamera::GetBinningOpts(wxArrayString *opts)
+{
+    GetBinningOpts(MaxBinning, opts);
+}
+
+inline double GuideCamera::GetCameraPixelSize(void) const
+{
+    return m_pixelSize;
+}
+
+inline bool GuideCamera::GetDevicePixelSize(double *devPixelSize)
+{
+    return true;                // Return an error, the device/driver can't report pixel size
+}
+
+
+#endif /* CAMERA_H_INCLUDED */