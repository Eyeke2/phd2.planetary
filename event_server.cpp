--- conflicted
+++ resolved
@@ -1,2084 +1,2079 @@
-/*
- *  event_server.cpp
- *  PHD Guiding
- *
- *  Created by Andy Galasso.
- *  Copyright (c) 2013 Andy Galasso.
- *  All rights reserved.
- *
- *  This source code is distributed under the following "BSD" license
- *  Redistribution and use in source and binary forms, with or without
- *  modification, are permitted provided that the following conditions are met:
- *    Redistributions of source code must retain the above copyright notice,
- *     this list of conditions and the following disclaimer.
- *    Redistributions in binary form must reproduce the above copyright notice,
- *     this list of conditions and the following disclaimer in the
- *     documentation and/or other materials provided with the distribution.
- *    Neither the name of Craig Stark, Stark Labs nor the names of its
- *     contributors may be used to endorse or promote products derived from
- *     this software without specific prior written permission.
- *
- *  THIS SOFTWARE IS PROVIDED BY THE COPYRIGHT HOLDERS AND CONTRIBUTORS "AS IS"
- *  AND ANY EXPRESS OR IMPLIED WARRANTIES, INCLUDING, BUT NOT LIMITED TO, THE
- *  IMPLIED WARRANTIES OF MERCHANTABILITY AND FITNESS FOR A PARTICULAR PURPOSE
- *  ARE DISCLAIMED. IN NO EVENT SHALL THE COPYRIGHT HOLDER OR CONTRIBUTORS BE
- *  LIABLE FOR ANY DIRECT, INDIRECT, INCIDENTAL, SPECIAL, EXEMPLARY, OR
- *  CONSEQUENTIAL DAMAGES (INCLUDING, BUT NOT LIMITED TO, PROCUREMENT OF
- *  SUBSTITUTE GOODS OR SERVICES; LOSS OF USE, DATA, OR PROFITS; OR BUSINESS
- *  INTERRUPTION) HOWEVER CAUSED AND ON ANY THEORY OF LIABILITY, WHETHER IN
- *  CONTRACT, STRICT LIABILITY, OR TORT (INCLUDING NEGLIGENCE OR OTHERWISE)
- *  ARISING IN ANY WAY OUT OF THE USE OF THIS SOFTWARE, EVEN IF ADVISED OF THE
- *  POSSIBILITY OF SUCH DAMAGE.
- *
- */
-
-#include "phd.h"
-
-#include <wx/sstream.h>
-#include <wx/sckstrm.h>
-#include <sstream>
-
-EventServer EvtServer;
-
-BEGIN_EVENT_TABLE(EventServer, wxEvtHandler)
-    EVT_SOCKET(EVENT_SERVER_ID, EventServer::OnEventServerEvent)
-    EVT_SOCKET(EVENT_SERVER_CLIENT_ID, EventServer::OnEventServerClientEvent)
-END_EVENT_TABLE()
-
-enum
-{
-    MSG_PROTOCOL_VERSION = 1,
-};
-
-static const wxString literal_null("null");
-static const wxString literal_true("true");
-static const wxString literal_false("false");
-
-static wxString state_name(EXPOSED_STATE st)
-{
-    switch (st)
-    {
-        case EXPOSED_STATE_NONE:             return "Stopped";
-        case EXPOSED_STATE_SELECTED:         return "Selected";
-        case EXPOSED_STATE_CALIBRATING:      return "Calibrating";
-        case EXPOSED_STATE_GUIDING_LOCKED:   return "Guiding";
-        case EXPOSED_STATE_GUIDING_LOST:     return "LostLock";
-        case EXPOSED_STATE_PAUSED:           return "Paused";
-        case EXPOSED_STATE_LOOPING:          return "Looping";
-        default:                             return "Unknown";
-    }
-}
-
-static wxString json_escape(const wxString& s)
-{
-    wxString t(s);
-    static const wxString BACKSLASH("\\");
-    static const wxString BACKSLASHBACKSLASH("\\\\");
-    static const wxString DQUOT("\"");
-    static const wxString BACKSLASHDQUOT("\\\"");
-    t.Replace(BACKSLASH, BACKSLASHBACKSLASH);
-    t.Replace(DQUOT, BACKSLASHDQUOT);
-    return t;
-}
-
-template<char LDELIM, char RDELIM>
-struct JSeq
-{
-    wxString m_s;
-    bool m_first;
-    bool m_closed;
-    JSeq() : m_first(true), m_closed(false) { m_s << LDELIM; }
-    void close() { m_s << RDELIM; m_closed = true; }
-    wxString str() { if (!m_closed) close(); return m_s; }
-};
-
-typedef JSeq<'[', ']'> JAry;
-typedef JSeq<'{', '}'> JObj;
-
-static JAry& operator<<(JAry& a, const wxString& str)
-{
-    if (a.m_first)
-        a.m_first = false;
-    else
-        a.m_s << ',';
-    a.m_s << str;
-    return a;
-}
-
-static JAry& operator<<(JAry& a, double d)
-{
-    return a << wxString::Format("%.2f", d);
-}
-
-static JAry& operator<<(JAry& a, int i)
-{
-    return a << wxString::Format("%d", i);
-}
-
-static wxString json_format(const json_value *j)
-{
-    if (!j)
-        return literal_null;
-
-    switch (j->type) {
-    default:
-    case JSON_NULL: return literal_null;
-    case JSON_OBJECT: {
-        wxString ret("{");
-        bool first = true;
-        json_for_each (jj, j)
-        {
-            if (first)
-                first = false;
-            else
-                ret << ",";
-            ret << '"' << jj->name << "\":" << json_format(jj);
-        }
-        ret << "}";
-        return ret;
-    }
-    case JSON_ARRAY: {
-        wxString ret("[");
-        bool first = true;
-        json_for_each (jj, j)
-        {
-            if (first)
-                first = false;
-            else
-                ret << ",";
-            ret << json_format(jj);
-        }
-        ret << "]";
-        return ret;
-    }
-    case JSON_STRING: return '"' + json_escape(j->string_value) + '"';
-    case JSON_INT:    return wxString::Format("%d", j->int_value);
-    case JSON_FLOAT:  return wxString::Format("%g", (double) j->float_value);
-    case JSON_BOOL:   return j->int_value ? literal_true : literal_false;
-    }
-}
-
-struct NULL_TYPE { } NULL_VALUE;
-
-// name-value pair
-struct NV
-{
-    wxString n;
-    wxString v;
-    NV(const wxString& n_, const wxString& v_) : n(n_), v('"' + json_escape(v_) + '"') { }
-    NV(const wxString& n_, const char *v_) : n(n_), v('"' + json_escape(v_) + '"') { }
-    NV(const wxString& n_, const wchar_t *v_) : n(n_), v('"' + json_escape(v_) + '"') { }
-    NV(const wxString& n_, int v_) : n(n_), v(wxString::Format("%d", v_)) { }
-    NV(const wxString& n_, double v_) : n(n_), v(wxString::Format("%g", v_)) { }
-    NV(const wxString& n_, double v_, int prec) : n(n_), v(wxString::Format("%.*f", prec, v_)) { }
-    NV(const wxString& n_, bool v_) : n(n_), v(v_ ? literal_true : literal_false) { }
-    template<typename T>
-    NV(const wxString& n_, const std::vector<T>& vec);
-    NV(const wxString& n_, JAry& ary) : n(n_), v(ary.str()) { }
-    NV(const wxString& n_, JObj& obj) : n(n_), v(obj.str()) { }
-    NV(const wxString& n_, const json_value *v_) : n(n_), v(json_format(v_)) { }
-    NV(const wxString& n_, const PHD_Point& p) : n(n_) { JAry ary; ary << p.X << p.Y; v = ary.str(); }
-    NV(const wxString& n_, const wxPoint& p) : n(n_) { JAry ary; ary << p.x << p.y; v = ary.str(); }
-    NV(const wxString& n_, const NULL_TYPE& nul) : n(n_), v(literal_null) { }
-};
-
-template<typename T>
-NV::NV(const wxString& n_, const std::vector<T>& vec)
-    : n(n_)
-{
-    std::ostringstream os;
-    os << '[';
-    for (unsigned int i = 0; i < vec.size(); i++)
-    {
-        if (i != 0)
-            os << ',';
-        os << vec[i];
-    }
-    os << ']';
-    v = os.str();
-}
-
-static JObj& operator<<(JObj& j, const NV& nv)
-{
-    if (j.m_first)
-        j.m_first = false;
-    else
-        j.m_s << ',';
-    j.m_s << '"' << nv.n << "\":" << nv.v;
-    return j;
-}
-
-static NV NVMount(const Mount *mount)
-{
-    return NV("Mount", mount->Name());
-}
-
-static JObj& operator<<(JObj& j, const PHD_Point& pt)
-{
-    return j << NV("X", pt.X, 3) << NV("Y", pt.Y, 3);
-}
-
-static JAry& operator<<(JAry& a, JObj& j)
-{
-    return a << j.str();
-}
-
-struct Ev : public JObj
-{
-    Ev(const wxString& event)
-    {
-        double const now = ::wxGetUTCTimeMillis().ToDouble() / 1000.0;
-        *this << NV("Event", event)
-            << NV("Timestamp", now, 3)
-            << NV("Host", wxGetHostName())
-            << NV("Inst", pFrame->GetInstanceNumber());
-    }
-};
-
-static Ev ev_message_version()
-{
-    Ev ev("Version");
-    ev << NV("PHDVersion", PHDVERSION)
-        << NV("PHDSubver", PHDSUBVER)
-        << NV("MsgVersion", MSG_PROTOCOL_VERSION);
-    return ev;
-}
-
-static Ev ev_set_lock_position(const PHD_Point& xy)
-{
-    Ev ev("LockPositionSet");
-    ev << xy;
-    return ev;
-}
-
-static Ev ev_calibration_complete(Mount *mount)
-{
-    Ev ev("CalibrationComplete");
-    ev << NVMount(mount);
-
-    if (mount->IsStepGuider())
-    {
-        ev << NV("Limit", mount->GetAoMaxPos());
-    }
-
-    return ev;
-}
-
-static Ev ev_star_selected(const PHD_Point& pos)
-{
-    Ev ev("StarSelected");
-    ev << pos;
-    return ev;
-}
-
-static Ev ev_start_guiding()
-{
-    return Ev("StartGuiding");
-}
-
-static Ev ev_paused()
-{
-    return Ev("Paused");
-}
-
-static Ev ev_start_calibration(Mount *mount)
-{
-    Ev ev("StartCalibration");
-    ev << NVMount(mount);
-    return ev;
-}
-
-static Ev ev_app_state(EXPOSED_STATE st = Guider::GetExposedState())
-{
-    Ev ev("AppState");
-    ev << NV("State", state_name(st));
-    return ev;
-}
-
-static Ev ev_settling(double distance, double time, double settleTime)
-{
-    Ev ev("Settling");
-
-    ev << NV("Distance", distance, 2)
-       << NV("Time", time, 1)
-       << NV("SettleTime", settleTime, 1);
-
-    return ev;
-}
-
-static Ev ev_settle_done(const wxString& errorMsg)
-{
-    Ev ev("SettleDone");
-
-    int status = errorMsg.IsEmpty() ? 0 : 1;
-
-    ev << NV("Status", status);
-
-    if (status != 0)
-    {
-        ev << NV("Error", errorMsg);
-    }
-
-    return ev;
-}
-
-struct ClientReadBuf
-{
-    enum { SIZE = 1024 };
-    char buf[SIZE];
-    char *dest;
-
-    ClientReadBuf() { reset(); }
-    size_t avail() const { return &buf[SIZE] - dest; }
-    void reset() { dest = &buf[0]; }
-};
-
-struct ClientData
-{
-    wxSocketClient *cli;
-    int refcnt;
-    ClientReadBuf rdbuf;
-    wxMutex wrlock;
-
-    ClientData(wxSocketClient *cli_) : cli(cli_), refcnt(1) { }
-    void AddRef() { ++refcnt; }
-    void RemoveRef()
-    {
-        if (--refcnt == 0)
-        {
-            cli->Destroy();
-            delete this;
-        }
-    }
-};
-
-struct ClientDataGuard
-{
-    ClientData *cd;
-    ClientDataGuard(wxSocketClient *cli) : cd((ClientData *) cli->GetClientData()) { cd->AddRef(); }
-    ~ClientDataGuard() { cd->RemoveRef(); }
-    ClientData *operator->() const { return cd; }
-};
-
-inline static wxMutex *client_wrlock(wxSocketClient *cli)
-{
-    return &((ClientData *) cli->GetClientData())->wrlock;
-}
-
-static void send_buf(wxSocketClient *client, const wxCharBuffer& buf)
-{
-    wxMutexLocker lock(*client_wrlock(client));
-    client->Write(buf.data(), buf.length());
-    if (client->LastWriteCount() != buf.length())
-    {
-        Debug.Write(wxString::Format("evsrv: cli %p short write %u/%u\n",
-            client, client->LastWriteCount(), (unsigned int) buf.length()));
-    }
-}
-
-static void do_notify1(wxSocketClient *client, const JAry& ary)
-{
-    send_buf(client, (JAry(ary).str() + "\r\n").ToUTF8());
-}
-
-static void do_notify1(wxSocketClient *client, const JObj& j)
-{
-    send_buf(client, (JObj(j).str() + "\r\n").ToUTF8());
-}
-
-static void do_notify(const EventServer::CliSockSet& cli, const JObj& jj)
-{
-    wxCharBuffer buf = (JObj(jj).str() + "\r\n").ToUTF8();
-
-    for (EventServer::CliSockSet::const_iterator it = cli.begin();
-        it != cli.end(); ++it)
-    {
-        send_buf(*it, buf);
-    }
-}
-
-inline static void simple_notify(const EventServer::CliSockSet& cli, const wxString& ev)
-{
-    if (!cli.empty())
-        do_notify(cli, Ev(ev));
-}
-
-inline static void simple_notify_ev(const EventServer::CliSockSet& cli, const Ev& ev)
-{
-    if (!cli.empty())
-        do_notify(cli, ev);
-}
-
-#define SIMPLE_NOTIFY(s) simple_notify(m_eventServerClients, s)
-#define SIMPLE_NOTIFY_EV(ev) simple_notify_ev(m_eventServerClients, ev)
-
-static void send_catchup_events(wxSocketClient *cli)
-{
-    EXPOSED_STATE st = Guider::GetExposedState();
-
-    do_notify1(cli, ev_message_version());
-
-    if (pFrame->pGuider)
-    {
-        if (pFrame->pGuider->LockPosition().IsValid())
-            do_notify1(cli, ev_set_lock_position(pFrame->pGuider->LockPosition()));
-
-        if (pFrame->pGuider->CurrentPosition().IsValid())
-            do_notify1(cli, ev_star_selected(pFrame->pGuider->CurrentPosition()));
-    }
-
-    if (pMount && pMount->IsCalibrated())
-        do_notify1(cli, ev_calibration_complete(pMount));
-
-    if (pSecondaryMount && pSecondaryMount->IsCalibrated())
-        do_notify1(cli, ev_calibration_complete(pSecondaryMount));
-
-    if (st == EXPOSED_STATE_GUIDING_LOCKED)
-    {
-        do_notify1(cli, ev_start_guiding());
-    }
-    else if (st == EXPOSED_STATE_CALIBRATING)
-    {
-        Mount *mount = pMount;
-        if (pFrame->pGuider->GetState() == STATE_CALIBRATING_SECONDARY)
-            mount = pSecondaryMount;
-        do_notify1(cli, ev_start_calibration(mount));
-    }
-    else if (st == EXPOSED_STATE_PAUSED) {
-        do_notify1(cli, ev_paused());
-    }
-
-    do_notify1(cli, ev_app_state());
-}
-
-static void destroy_client(wxSocketClient *cli)
-{
-    ClientData *buf = (ClientData *) cli->GetClientData();
-    buf->RemoveRef();
-}
-
-static void drain_input(wxSocketInputStream& sis)
-{
-    while (sis.CanRead())
-    {
-        char buf[1024];
-        if (sis.Read(buf, sizeof(buf)).LastRead() == 0)
-            break;
-    }
-}
-
-static bool find_eol(char *p, size_t len)
-{
-    const char *end = p + len;
-    for (; p < end; p++)
-    {
-        if (*p == '\r' || *p == '\n')
-        {
-            *p = 0;
-            return true;
-        }
-    }
-    return false;
-}
-
-enum {
-    JSONRPC_PARSE_ERROR = -32700,
-    JSONRPC_INVALID_REQUEST = -32600,
-    JSONRPC_METHOD_NOT_FOUND = -32601,
-    JSONRPC_INVALID_PARAMS = -32602,
-    JSONRPC_INTERNAL_ERROR = -32603,
-};
-
-static NV jrpc_error(int code, const wxString& msg)
-{
-    JObj err;
-    err << NV("code", code) << NV("message", msg);
-    return NV("error", err);
-}
-
-template<typename T>
-static NV jrpc_result(const T& t)
-{
-    return NV("result", t);
-}
-
-template<typename T>
-static NV jrpc_result(T& t)
-{
-    return NV("result", t);
-}
-
-static NV jrpc_id(const json_value *id)
-{
-    return NV("id", id);
-}
-
-struct JRpcResponse : public JObj
-{
-    JRpcResponse() { *this << NV("jsonrpc", "2.0"); }
-};
-
-static wxString parser_error(const JsonParser& parser)
-{
-    return wxString::Format("invalid JSON request: %s on line %d at \"%.12s...\"",
-        parser.ErrorDesc(), parser.ErrorLine(), parser.ErrorPos());
-}
-
-static void
-parse_request(const json_value *req, const json_value **pmethod, const json_value **pparams,
-              const json_value **pid)
-{
-    *pmethod = *pparams = *pid = 0;
-
-    if (req)
-    {
-        json_for_each (t, req)
-        {
-            if (t->name)
-            {
-                if (t->type == JSON_STRING && strcmp(t->name, "method") == 0)
-                    *pmethod = t;
-                else if (strcmp(t->name, "params") == 0)
-                    *pparams = t;
-                else if (strcmp(t->name, "id") == 0)
-                    *pid = t;
-            }
-        }
-    }
-}
-
-static const json_value *at(const json_value *ary, unsigned int idx)
-{
-    unsigned int i = 0;
-    json_for_each (j, ary)
-    {
-        if (i == idx)
-            return j;
-        ++i;
-    }
-    return 0;
-}
-
-// paranoia
-#define VERIFY_GUIDER(response) do { \
-    if (!pFrame || !pFrame->pGuider) \
-    { \
-        response << jrpc_error(1, "internal error"); \
-        return; \
-    } \
-} while (0)
-
-static void deselect_star(JObj& response, const json_value *params)
-{
-    VERIFY_GUIDER(response);
-    pFrame->pGuider->Reset(true);
-    response << jrpc_result(0);
-}
-
-static void get_exposure(JObj& response, const json_value *params)
-{
-    response << jrpc_result(pFrame->RequestedExposureDuration());
-}
-
-static void get_exposure_durations(JObj& response, const json_value *params)
-{
-    std::vector<int> exposure_durations;
-    pFrame->GetExposureDurations(&exposure_durations);
-    response << jrpc_result(exposure_durations);
-}
-
-static void get_profiles(JObj& response, const json_value *params)
-{
-    JAry ary;
-    wxArrayString names = pConfig->ProfileNames();
-    for (unsigned int i = 0; i < names.size(); i++)
-    {
-        wxString name = names[i];
-        int id = pConfig->GetProfileId(name);
-        if (id)
-        {
-            JObj t;
-            t << NV("id", id) << NV("name", name);
-            if (id == pConfig->GetCurrentProfileId())
-                t << NV("selected", true);
-            ary << t;
-        }
-    }
-    response << jrpc_result(ary);
-}
-
-struct Params
-{
-    std::map<std::string, const json_value *> dict;
-
-    void Init(const char *names[], size_t nr_names, const json_value *params)
-    {
-        if (!params)
-            return;
-        if (params->type == JSON_ARRAY)
-        {
-            const json_value *jv = params->first_child;
-            for (size_t i = 0; jv && i < nr_names; i++, jv = jv->next_sibling)
-            {
-                const char *name = names[i];
-                dict.insert(std::make_pair(std::string(name), jv));
-            }
-        }
-        else if (params->type == JSON_OBJECT)
-        {
-            json_for_each(jv, params)
-            {
-                dict.insert(std::make_pair(std::string(jv->name), jv));
-            }
-        }
-    }
-    Params(const char *n1, const json_value *params)
-    {
-        const char *n[] = { n1 };
-        Init(n, 1, params);
-    }
-    Params(const char *n1, const char *n2, const json_value *params)
-    {
-        const char *n[] = { n1, n2 };
-        Init(n, 2, params);
-    }
-    Params(const char *n1, const char *n2, const char *n3, const json_value *params)
-    {
-        const char *n[] = { n1, n2, n3 };
-        Init(n, 3, params);
-    }
-    Params(const char *n1, const char *n2, const char *n3, const char *n4, const json_value *params)
-    {
-        const char *n[] = { n1, n2, n3, n4 };
-        Init(n, 4, params);
-    }
-    const json_value *param(const std::string& name) const
-    {
-        auto it = dict.find(name);
-        return it == dict.end() ? 0 : it->second;
-    }
-};
-
-static void set_exposure(JObj& response, const json_value *params)
-{
-    Params p("exposure", params);
-    const json_value *exp = p.param("exposure");
-
-    if (!exp || exp->type != JSON_INT)
-    {
-        response << jrpc_error(JSONRPC_INVALID_PARAMS, "expected exposure param");
-        return;
-    }
-
-    bool ok = pFrame->SetExposureDuration(exp->int_value);
-    if (ok)
-    {
-        response << jrpc_result(1);
-    }
-    else
-    {
-        response << jrpc_error(1, "could not set exposure duration");
-    }
-}
-
-static void get_profile(JObj& response, const json_value *params)
-{
-    int id = pConfig->GetCurrentProfileId();
-    wxString name = pConfig->GetCurrentProfile();
-    JObj t;
-    t << NV("id", id) << NV("name", name);
-    response << jrpc_result(t);
-}
-
-inline static void devstat(JObj& t, const char *dev, const char *name, bool connected)
-{
-    JObj o;
-    t << NV(dev, o << NV("name", name) << NV("connected", connected));
-}
-
-static void get_current_equipment(JObj& response, const json_value *params)
-{
-    JObj t;
-
-    if (pCamera)
-       devstat(t, "camera", pCamera->Name, pCamera->Connected);
-
-    Mount *mount = TheScope();
-    if (mount)
-        devstat(t, "mount", mount->Name(), mount->IsConnected());
-
-    Mount *auxMount = pFrame->pGearDialog->AuxScope();
-    if (auxMount)
-        devstat(t, "aux_mount", auxMount->Name(), auxMount->IsConnected());
-
-    Mount *ao = TheAO();
-    if (ao)
-        devstat(t, "AO", ao->Name(), ao->IsConnected());
-
-    Rotator *rotator = pRotator;
-    if (rotator)
-        devstat(t, "rotator", rotator->Name(), rotator->IsConnected());
-
-    response << jrpc_result(t);
-}
-
-static bool all_equipment_connected()
-{
-    return pCamera && pCamera->Connected &&
-        (!pMount || pMount->IsConnected()) &&
-        (!pSecondaryMount || pSecondaryMount->IsConnected());
-}
-
-static void set_profile(JObj& response, const json_value *params)
-{
-    Params p("id", params);
-    const json_value *id = p.param("id");
-    if (!id || id->type != JSON_INT)
-    {
-        response << jrpc_error(JSONRPC_INVALID_PARAMS, "expected profile id param");
-        return;
-    }
-
-    VERIFY_GUIDER(response);
-
-    wxString errMsg;
-    bool error = pFrame->pGearDialog->SetProfile(id->int_value, &errMsg);
-
-    if (error)
-    {
-        response << jrpc_error(1, errMsg);
-    }
-    else
-    {
-        response << jrpc_result(0);
-    }
-}
-
-static void get_connected(JObj& response, const json_value *params)
-{
-    response << jrpc_result(all_equipment_connected());
-}
-
-static void set_connected(JObj& response, const json_value *params)
-{
-    Params p("connected", params);
-    const json_value *val = p.param("connected");
-    if (!val || val->type != JSON_BOOL)
-    {
-        response << jrpc_error(JSONRPC_INVALID_PARAMS, "expected connected boolean param");
-        return;
-    }
-
-    VERIFY_GUIDER(response);
-
-    wxString errMsg;
-    bool error = val->int_value ? pFrame->pGearDialog->ConnectAll(&errMsg) :
-        pFrame->pGearDialog->DisconnectAll(&errMsg);
-
-    if (error)
-    {
-        response << jrpc_error(1, errMsg);
-    }
-    else
-    {
-        response << jrpc_result(0);
-    }
-}
-
-static void get_calibrated(JObj& response, const json_value *params)
-{
-    bool calibrated = pMount && pMount->IsCalibrated() && (!pSecondaryMount || pSecondaryMount->IsCalibrated());
-    response << jrpc_result(calibrated);
-}
-
-static bool float_param(const json_value *v, double *p)
-{
-    if (v->type == JSON_INT)
-    {
-        *p = (double) v->int_value;
-        return true;
-    }
-    else if (v->type == JSON_FLOAT)
-    {
-        *p = v->float_value;
-        return true;
-    }
-
-    return false;
-}
-
-static bool float_param(const char *name, const json_value *v, double *p)
-{
-    if (strcmp(name, v->name) != 0)
-        return false;
-
-    return float_param(v, p);
-}
-
-inline static bool bool_value(const json_value *v)
-{
-    return v->int_value ? true : false;
-}
-
-static bool bool_param(const json_value *jv, bool *val)
-{
-    if (jv->type != JSON_BOOL && jv->type != JSON_INT)
-        return false;
-    *val = bool_value(jv);
-    return true;
-}
-
-static void get_paused(JObj& response, const json_value *params)
-{
-    VERIFY_GUIDER(response);
-    response << jrpc_result(pFrame->pGuider->IsPaused());
-}
-
-static void set_paused(JObj& response, const json_value *params)
-{
-    Params p("paused", "type", params);
-    const json_value *jv = p.param("paused");
-
-    bool val;
-    if (!jv || !bool_param(jv, &val))
-    {
-        response << jrpc_error(JSONRPC_INVALID_PARAMS, "expected bool param at index 0");
-        return;
-    }
-
-    PauseType pause = PAUSE_NONE;
-
-    if (val)
-    {
-        pause = PAUSE_GUIDING;
-
-        jv = p.param("type");
-        if (jv)
-        {
-            if (jv->type == JSON_STRING)
-            {
-                if (strcmp(jv->string_value, "full") == 0)
-                    pause = PAUSE_FULL;
-            }
-            else
-            {
-                response << jrpc_error(JSONRPC_INVALID_PARAMS, "expected string param at index 1");
-                return;
-            }
-        }
-    }
-
-    pFrame->SetPaused(pause);
-
-    response << jrpc_result(0);
-}
-
-static void loop(JObj& response, const json_value *params)
-{
-    bool error = pFrame->StartLooping();
-
-    if (error)
-        response << jrpc_error(1, "could not start looping");
-    else
-        response << jrpc_result(0);
-}
-
-static void stop_capture(JObj& response, const json_value *params)
-{
-    pFrame->StopCapturing();
-    response << jrpc_result(0);
-}
-
-static void find_star(JObj& response, const json_value *params)
-{
-    VERIFY_GUIDER(response);
-
-    bool error = pFrame->pGuider->AutoSelect();
-
-    if (!error)
-    {
-        const PHD_Point& lockPos = pFrame->pGuider->LockPosition();
-        if (lockPos.IsValid())
-        {
-            response << jrpc_result(lockPos);
-            return;
-        }
-    }
-
-    response << jrpc_error(1, "could not find star");
-}
-
-static void get_pixel_scale(JObj& response, const json_value *params)
-{
-    double scale = pFrame->GetCameraPixelScale();
-    if (scale == 1.0)
-        response << jrpc_result(NULL_VALUE); // scale unknown
-    else
-        response << jrpc_result(scale);
-}
-
-static void get_app_state(JObj& response, const json_value *params)
-{
-    EXPOSED_STATE st = Guider::GetExposedState();
-    response << jrpc_result(state_name(st));
-}
-
-static void get_lock_position(JObj& response, const json_value *params)
-{
-    VERIFY_GUIDER(response);
-
-    const PHD_Point& lockPos = pFrame->pGuider->LockPosition();
-    if (lockPos.IsValid())
-        response << jrpc_result(lockPos);
-    else
-        response << jrpc_result(NULL_VALUE);
-}
-
-// {"method": "set_lock_position", "params": [X, Y, true], "id": 1}
-static void set_lock_position(JObj& response, const json_value *params)
-{
-    Params p("x", "y", "exact", params);
-    const json_value *p0 = p.param("x"), *p1 = p.param("y");
-    double x, y;
-
-    if (!p0 || !p1 || !float_param(p0, &x) || !float_param(p1, &y))
-    {
-        response << jrpc_error(JSONRPC_INVALID_PARAMS, "expected lock position x, y params");
-        return;
-    }
-
-    bool exact = true;
-    const json_value *p2 = p.param("exact");
-
-    if (p2)
-    {
-        if (!bool_param(p2, &exact))
-        {
-            response << jrpc_error(JSONRPC_INVALID_PARAMS, "expected boolean param at index 2");
-            return;
-        }
-    }
-
-    VERIFY_GUIDER(response);
-
-    bool error;
-
-    if (exact)
-        error = pFrame->pGuider->SetLockPosition(PHD_Point(x, y));
-    else
-        error = pFrame->pGuider->SetLockPosToStarAtPosition(PHD_Point(x, y));
-
-    if (error)
-    {
-        response << jrpc_error(JSONRPC_INVALID_REQUEST, "could not set lock position");
-        return;
-    }
-
-    response << jrpc_result(0);
-}
-
-inline static const char *string_val(const json_value *j)
-{
-    return j->type == JSON_STRING ? j->string_value : "";
-}
-
-static void clear_calibration(JObj& response, const json_value *params)
-{
-    bool clear_mount;
-    bool clear_ao;
-
-    if (!params)
-    {
-        clear_mount = clear_ao = true;
-    }
-    else
-    {
-        clear_mount = clear_ao = false;
-
-        json_for_each (val, params)
-        {
-            const char *which = string_val(val);
-            if (strcmp(which, "mount") == 0)
-                clear_mount = true;
-            else if (strcmp(which, "ao") == 0)
-                clear_ao = true;
-            else if (strcmp(which, "both") == 0)
-                clear_mount = clear_ao = true;
-            else
-            {
-                response << jrpc_error(JSONRPC_INVALID_PARAMS, "expected param \"mount\", \"ao\", or \"both\"");
-                return;
-            }
-        }
-    }
-
-    Mount *mount;
-    Mount *ao;
-    if (pMount && pMount->IsStepGuider())
-        ao = pMount, mount = pSecondaryMount;
-    else
-        ao = 0, mount = pMount;
-
-    if (mount && clear_mount)
-        mount->ClearCalibration();
-
-    if (ao && clear_ao)
-        ao->ClearCalibration();
-
-    response << jrpc_result(0);
-}
-
-static void flip_calibration(JObj& response, const json_value *params)
-{
-    bool error = pFrame->FlipRACal();
-
-    if (error)
-        response << jrpc_error(1, "could not flip calibration");
-    else
-        response << jrpc_result(0);
-}
-
-static void get_lock_shift_enabled(JObj& response, const json_value *params)
-{
-    VERIFY_GUIDER(response);
-    bool enabled = pFrame->pGuider->GetLockPosShiftParams().shiftEnabled;
-    response << jrpc_result(enabled);
-}
-
-static void set_lock_shift_enabled(JObj& response, const json_value *params)
-{
-    Params p("enabled", params);
-    const json_value *val = p.param("enabled");
-    bool enable;
-    if (!val || !bool_param(val, &enable))
-    {
-        response << jrpc_error(JSONRPC_INVALID_PARAMS, "expected enabled boolean param");
-        return;
-    }
-
-    VERIFY_GUIDER(response);
-
-    pFrame->pGuider->EnableLockPosShift(enable);
-
-    response << jrpc_result(0);
-}
-
-static void get_lock_shift_params(JObj& response, const json_value *params)
-{
-    VERIFY_GUIDER(response);
-    const LockPosShiftParams& lockShift = pFrame->pGuider->GetLockPosShiftParams();
-    JObj rslt;
-    rslt << NV("enabled", lockShift.shiftEnabled);
-    if (lockShift.shiftRate.IsValid())
-    {
-        rslt << NV("rate", lockShift.shiftRate)
-             << NV("units", lockShift.shiftUnits == UNIT_ARCSEC ? "arcsec/hr" : "pixels/hr")
-             << NV("axes", lockShift.shiftIsMountCoords ? "RA/Dec" : "X/Y");
-    }
-    response << jrpc_result(rslt);
-}
-
-static bool get_double(double *d, const json_value *j)
-{
-    if (j->type == JSON_FLOAT)
-    {
-        *d = j->float_value;
-        return true;
-    }
-    else if (j->type == JSON_INT)
-    {
-        *d = j->int_value;
-        return true;
-    }
-    return false;
-}
-
-static bool parse_point(PHD_Point *pt, const json_value *j)
-{
-    if (j->type != JSON_ARRAY)
-        return false;
-    const json_value *jx = j->first_child;
-    if (!jx)
-        return false;
-    const json_value *jy = jx->next_sibling;
-    if (!jy || jy->next_sibling)
-        return false;
-    double x, y;
-    if (!get_double(&x, jx) || !get_double(&y, jy))
-        return false;
-    pt->SetXY(x, y);
-    return true;
-}
-
-static bool parse_lock_shift_params(LockPosShiftParams *shift, const json_value *params, wxString *error)
-{
-    // "params":[{"rate":[3.3,1.1],"units":"arcsec/hr","axes":"RA/Dec"}]
-    // or
-    // "params":{"rate":[3.3,1.1],"units":"arcsec/hr","axes":"RA/Dec"}
-
-    if (params && params->type == JSON_ARRAY)
-        params = params->first_child;
-
-    Params p("rate", "units", "axes", params);
-
-    shift->shiftUnits = UNIT_ARCSEC;
-    shift->shiftIsMountCoords = true;
-
-    const json_value *j;
-    
-    j = p.param("rate");
-    if (!j || !parse_point(&shift->shiftRate, j))
-    {
-        *error = "expected rate value array";
-        return false;
-    }
-
-    j = p.param("units");
-    const char *units = j ? string_val(j) : "";
-
-    if (wxStricmp(units, "arcsec/hr") == 0 ||
-        wxStricmp(units, "arc-sec/hr") == 0)
-    {
-        shift->shiftUnits = UNIT_ARCSEC;
-    }
-    else if (wxStricmp(units, "pixels/hr") == 0)
-    {
-        shift->shiftUnits = UNIT_PIXELS;
-    }
-    else
-    {
-        *error = "expected units 'arcsec/hr' or 'pixels/hr'";
-        return false;
-    }
-
-    j = p.param("axes");
-    const char *axes = j ? string_val(j) : "";
-
-    if (wxStricmp(axes, "RA/Dec") == 0)
-    {
-        shift->shiftIsMountCoords = true;
-    }
-    else if (wxStricmp(axes, "X/Y") == 0)
-    {
-        shift->shiftIsMountCoords = false;
-    }
-    else
-    {
-        *error = "expected axes 'RA/Dec' or 'X/Y'";
-        return false;
-    }
-
-    return true;
-}
-
-static void set_lock_shift_params(JObj& response, const json_value *params)
-{
-    wxString err;
-    LockPosShiftParams shift;
-    if (!parse_lock_shift_params(&shift, params, &err))
-    {
-        response << jrpc_error(JSONRPC_INVALID_PARAMS, err);
-        return;
-    }
-
-    VERIFY_GUIDER(response);
-
-    pFrame->pGuider->SetLockPosShiftRate(shift.shiftRate, shift.shiftUnits, shift.shiftIsMountCoords);
-
-    response << jrpc_result(0);
-}
-
-static void save_image(JObj& response, const json_value *params)
-{
-    VERIFY_GUIDER(response);
-
-    if (!pFrame->pGuider->CurrentImage()->ImageData)
-    {
-        response << jrpc_error(2, "no image available");
-        return;
-    }
-
-    wxString fname = wxFileName::CreateTempFileName(MyFrame::GetDefaultFileDir() + PATHSEPSTR + "save_image_");
-
-    if (pFrame->pGuider->SaveCurrentImage(fname))
-    {
-        ::wxRemove(fname);
-        response << jrpc_error(3, "error saving image");
-        return;
-    }
-
-    JObj rslt;
-    rslt << NV("filename", fname);
-    response << jrpc_result(rslt);
-}
-
-static void get_use_subframes(JObj& response, const json_value *params)
-{
-    response << jrpc_result(pCamera && pCamera->UseSubframes);
-}
-
-static void get_search_region(JObj& response, const json_value *params)
-{
-    VERIFY_GUIDER(response);
-    response << jrpc_result(pFrame->pGuider->GetSearchRegion());
-}
-
-struct B64Encode
-{
-    static const char *const E;
-    std::ostringstream os;
-    unsigned int t;
-    size_t nread;
-
-    B64Encode()
-        : t(0), nread(0)
-    {
-    }
-    void append1(unsigned char ch)
-    {
-        t <<= 8;
-        t |= ch;
-        if (++nread % 3 == 0)
-        {
-            os << E[t >> 18]
-               << E[(t >> 12) & 0x3F]
-               << E[(t >> 6) & 0x3F]
-               << E[t & 0x3F];
-            t = 0;
-        }
-    }
-    void append(const void *src_, size_t len)
-    {
-        const unsigned char *src = (const unsigned char *) src_;
-        const unsigned char *const end = src + len;
-        while (src < end)
-            append1(*src++);
-    }
-    std::string finish()
-    {
-        switch (nread % 3) {
-        case 1:
-            os << E[t >> 2]
-               << E[(t & 0x3) << 4]
-               << "==";
-            break;
-        case 2:
-            os << E[t >> 10]
-                << E[(t >> 4) & 0x3F]
-                << E[(t & 0xf) << 2]
-                << '=';
-            break;
-        }
-        os << std::ends;
-        return os.str();
-    }
-};
-const char *const B64Encode::E = "ABCDEFGHIJKLMNOPQRSTUVWXYZabcdefghijklmnopqrstuvwxyz0123456789+/";
-
-static void get_star_image(JObj& response, const json_value *params)
-{
-    int reqsize = 15;
-    Params p("size", params);
-    const json_value *val = p.param("size");
-    if (val)
-    {
-        if (val->type != JSON_INT || (reqsize = val->int_value) < 15)
-        {
-            response << jrpc_error(JSONRPC_INVALID_PARAMS, "invalid image size param");
-            return;
-        }
-    }
-
-    VERIFY_GUIDER(response);
-
-    Guider *guider = pFrame->pGuider;
-    const usImage *img = guider->CurrentImage();
-    const PHD_Point& star = guider->CurrentPosition();
-
-    if (guider->GetState() < GUIDER_STATE::STATE_SELECTED || !img->ImageData || !star.IsValid())
-    {
-        response << jrpc_error(2, "no star selected");
-        return;
-    }
-
-    int const halfw = wxMin((reqsize - 1) / 2, 31);
-    int const fullw = 2 * halfw + 1;
-    int const sx = (int) rint(star.X);
-    int const sy = (int) rint(star.Y);
-    wxRect rect(sx - halfw, sy - halfw, fullw, fullw);
-    if (img->Subframe.IsEmpty())
-        rect.Intersect(wxRect(img->Size));
-    else
-        rect.Intersect(img->Subframe);
-
-    int width = rect.GetWidth();
-    size_t size = width * rect.GetHeight() * sizeof(unsigned short);
-
-    B64Encode enc;
-    for (int y = rect.GetTop(); y <= rect.GetBottom(); y++)
-    {
-        const unsigned short *p = img->ImageData + y * img->Size.GetWidth() + rect.GetLeft();
-        enc.append(p, rect.GetWidth() * sizeof(unsigned short));
-    }
-
-    PHD_Point pos(star);
-    pos.X -= rect.GetLeft();
-    pos.Y -= rect.GetTop();
-
-    JObj rslt;
-    rslt << NV("frame", (int) pFrame->m_frameCounter)
-        << NV("width", rect.GetWidth())
-        << NV("height", rect.GetHeight())
-        << NV("star_pos", pos)
-        << NV("pixels", enc.finish());
-
-    response << jrpc_result(rslt);
-}
-
-static bool parse_settle(SettleParams *settle, const json_value *j, wxString *error)
-{
-    bool found_pixels = false, found_time = false, found_timeout = false;
-
-    json_for_each (t, j)
-    {
-        if (float_param("pixels", t, &settle->tolerancePx))
-        {
-            found_pixels = true;
-            continue;
-        }
-        double d;
-        if (float_param("time", t, &d))
-        {
-            settle->settleTimeSec = (int) floor(d);
-            found_time = true;
-            continue;
-        }
-        if (float_param("timeout", t, &d))
-        {
-            settle->timeoutSec = (int) floor(d);
-            found_timeout = true;
-            continue;
-        }
-    }
-
-    settle->frames = 99999;
-
-    bool ok = found_pixels && found_time && found_timeout;
-    if (!ok)
-        *error = "invalid settle params";
-
-    return ok;
-}
-
-static void guide(JObj& response, const json_value *params)
-{
-    // params:
-    //   settle [object]:
-    //     pixels [float]
-    //     arcsecs [float]
-    //     frames [integer]
-    //     time [integer]
-    //     timeout [integer]
-    //   recalibrate: boolean
-    //
-    // {"method": "guide", "params": [{"pixels": 0.5, "time": 6, "timeout": 30}, false], "id": 42}
-    //    or
-    // {"method": "guide", "params": {"settle": {"pixels": 0.5, "time": 6, "timeout": 30}, "recalibrate": false}, "id": 42}
-    //
-    // todo:
-    //   accept tolerance in arcsec or pixels
-    //   accept settle time in seconds or frames
-
-    SettleParams settle;
-
-    Params p("settle", "recalibrate", params);
-    const json_value *p0 = p.param("settle");
-    if (!p0 || p0->type != JSON_OBJECT)
-    {
-        response << jrpc_error(JSONRPC_INVALID_PARAMS, "expected settle object param");
-        return;
-    }
-    wxString errMsg;
-    if (!parse_settle(&settle, p0, &errMsg))
-    {
-        response << jrpc_error(JSONRPC_INVALID_PARAMS, errMsg);
-        return;
-    }
-
-    bool recalibrate = false;
-    const json_value *p1 = p.param("recalibrate");
-    if (p1)
-    {
-        if (!bool_param(p1, &recalibrate))
-        {
-            response << jrpc_error(JSONRPC_INVALID_PARAMS, "expected bool value for recalibrate");
-            return;
-        }
-    }
-
-    if (recalibrate && !pConfig->Global.GetBoolean("/server/guide_allow_recalibrate", true))
-    {
-        Debug.AddLine("ignoring client recalibration request since guide_allow_recalibrate = false");
-        recalibrate = false;
-    }
-
-    wxString err;
-
-    if (!PhdController::CanGuide(&err))
-        response << jrpc_error(1, err);
-    else if (PhdController::Guide(recalibrate, settle, &err))
-        response << jrpc_result(0);
-    else
-        response << jrpc_error(1, err);
-}
-
-static void dither(JObj& response, const json_value *params)
-{
-    // params:
-    //   amount [integer] - max pixels to move in each axis
-    //   raOnly [bool] - when true, only dither ra
-    //   settle [object]:
-    //     pixels [float]
-    //     arcsecs [float]
-    //     frames [integer]
-    //     time [integer]
-    //     timeout [integer]
-    //
-    // {"method": "dither", "params": [10, false, {"pixels": 1.5, "time": 8, "timeout": 30}], "id": 42}
-    //    or
-    // {"method": "dither", "params": {"amount": 10, "raOnly": false, "settle": {"pixels": 1.5, "time": 8, "timeout": 30}}, "id": 42}
-
-    Params p("amount", "raOnly", "settle", params);
-    const json_value *jv;
-    double ditherAmt;
-
-    jv = p.param("amount");
-    if (!jv || !float_param(jv, &ditherAmt))
-    {
-        response << jrpc_error(JSONRPC_INVALID_PARAMS, "expected dither amount param");
-        return;
-    }
-
-    bool raOnly = false;
-    jv = p.param("raOnly");
-    if (jv)
-    {
-        if (!bool_param(jv, &raOnly))
-        {
-            response << jrpc_error(JSONRPC_INVALID_PARAMS, "expected dither raOnly param");
-            return;
-        }
-    }
-
-    SettleParams settle;
-
-    jv = p.param("settle");
-    if (!jv || jv->type != JSON_OBJECT)
-    {
-        response << jrpc_error(JSONRPC_INVALID_PARAMS, "expected settle object param");
-        return;
-    }
-    wxString errMsg;
-    if (!parse_settle(&settle, jv, &errMsg))
-    {
-        response << jrpc_error(JSONRPC_INVALID_PARAMS, errMsg);
-        return;
-    }
-
-    wxString error;
-    if (PhdController::Dither(fabs(ditherAmt), raOnly, settle, &error))
-        response << jrpc_result(0);
-    else
-        response << jrpc_error(1, error);
-}
-
-static void shutdown(JObj& response, const json_value *params)
-{
-#if defined(__WINDOWS__)
-
-    // The wxEVT_CLOSE_WINDOW message may not be processed on Windows if phd2 is sitting idle
-    // when the client invokes shutdown. As a workaround pump some timer event messages to
-    // keep the event loop from stalling and ensure that the wxEVT_CLOSE_WINDOW is processed.
-
-    (new wxTimer(&wxGetApp()))->Start(20); // this object leaks but we don't care
-#endif
-
-    wxCloseEvent *evt = new wxCloseEvent(wxEVT_CLOSE_WINDOW);
-    evt->SetCanVeto(false);
-    wxQueueEvent(pFrame, evt);
-
-    response << jrpc_result(0);
-}
-
-static void get_camera_binning(JObj& response, const json_value *params)
-{
-    if (pCamera && pCamera->Connected)
-    {
-        int binning = pCamera->Binning;
-        response << jrpc_result(binning);
-    }
-    else
-        response << jrpc_error(1, "camera not connected");
-}
-
-static void get_guide_output_enabled(JObj& response, const json_value *params)
-{
-    if (pMount)
-        response << jrpc_result(pMount->GetGuidingEnabled());
-    else
-        response << jrpc_error(1, "mount not defined");
-}
-
-static void set_guide_output_enabled(JObj& response, const json_value *params)
-{
-    Params p("enabled", params);
-    const json_value *val = p.param("enabled");
-    bool enable;
-    if (!val || !bool_param(val, &enable))
-    {
-        response << jrpc_error(JSONRPC_INVALID_PARAMS, "expected enabled boolean param");
-        return;
-    }
-
-    if (pMount)
-    {
-        pMount->SetGuidingEnabled(enable);
-        if (pFrame && pFrame->pAdvancedDialog)
-            pFrame->pAdvancedDialog->LoadValues();
-        response << jrpc_result(0);
-    }
-    else
-        response << jrpc_error(1, "mount not defined");
-}
-
-static void dump_request(const wxSocketClient *cli, const json_value *req)
-{
-    Debug.Write(wxString::Format("evsrv: cli %p request: %s\n", cli, json_format(req)));
-}
-
-static void dump_response(const wxSocketClient *cli, const JRpcResponse& resp)
-{
-    Debug.Write(wxString::Format("evsrv: cli %p response: %s\n", cli, const_cast<JRpcResponse&>(resp).str()));
-}
-
-static bool handle_request(const wxSocketClient *cli, JObj& response, const json_value *req)
-{
-    const json_value *method;
-    const json_value *params;
-    const json_value *id;
-
-    dump_request(cli, req);
-
-    parse_request(req, &method, &params, &id);
-
-    if (!method)
-    {
-        response << jrpc_error(JSONRPC_INVALID_REQUEST, "invalid request") << jrpc_id(0);
-        return true;
-    }
-
-    static struct {
-        const char *name;
-        void (*fn)(JObj& response, const json_value *params);
-    } methods[] = {
-        { "clear_calibration", &clear_calibration, },
-        { "deselect_star", &deselect_star, },
-        { "get_exposure", &get_exposure, },
-        { "set_exposure", &set_exposure, },
-        { "get_exposure_durations", &get_exposure_durations, },
-        { "get_profiles", &get_profiles, },
-        { "get_profile", &get_profile, },
-        { "set_profile", &set_profile, },
-        { "get_connected", &get_connected, },
-        { "set_connected", &set_connected, },
-        { "get_calibrated", &get_calibrated, },
-        { "get_paused", &get_paused, },
-        { "set_paused", &set_paused, },
-        { "get_lock_position", &get_lock_position, },
-        { "set_lock_position", &set_lock_position, },
-        { "loop", &loop, },
-        { "stop_capture", &stop_capture, },
-        { "guide", &guide, },
-        { "dither", &dither, },
-        { "find_star", &find_star, },
-        { "get_pixel_scale", &get_pixel_scale, },
-        { "get_app_state", &get_app_state, },
-        { "flip_calibration", &flip_calibration, },
-        { "get_lock_shift_enabled", &get_lock_shift_enabled, },
-        { "set_lock_shift_enabled", &set_lock_shift_enabled, },
-        { "get_lock_shift_params", &get_lock_shift_params, },
-        { "set_lock_shift_params", &set_lock_shift_params, },
-        { "save_image", &save_image, },
-        { "get_star_image", &get_star_image, },
-        { "get_use_subframes", &get_use_subframes, },
-        { "get_search_region", &get_search_region, },
-        { "shutdown", &shutdown, },
-        { "get_camera_binning", &get_camera_binning, },
-<<<<<<< HEAD
-        { "get_current_equipment", &get_current_equipment, },
-=======
-        { "get_guide_output_enabled", &get_guide_output_enabled, },
-        { "set_guide_output_enabled", &set_guide_output_enabled, },
->>>>>>> 9fc58ccf
-    };
-
-    for (unsigned int i = 0; i < WXSIZEOF(methods); i++)
-    {
-        if (strcmp(method->string_value, methods[i].name) == 0)
-        {
-            (*methods[i].fn)(response, params);
-            if (id)
-            {
-                response << jrpc_id(id);
-                return true;
-            }
-            else
-            {
-                return false;
-            }
-        }
-    }
-
-    if (id)
-    {
-        response << jrpc_error(JSONRPC_METHOD_NOT_FOUND, "method not found") << jrpc_id(id);
-        return true;
-    }
-    else
-    {
-        return false;
-    }
-}
-
-static void handle_cli_input_complete(wxSocketClient *cli, char *input, JsonParser& parser)
-{
-    if (!parser.Parse(input))
-    {
-        JRpcResponse response;
-        response << jrpc_error(JSONRPC_PARSE_ERROR, parser_error(parser)) << jrpc_id(0);
-        dump_response(cli, response);
-        do_notify1(cli, response);
-        return;
-    }
-
-    const json_value *root = parser.Root();
-
-    if (root->type == JSON_ARRAY)
-    {
-        // a batch request
-
-        JAry ary;
-
-        bool found = false;
-        json_for_each (req, root)
-        {
-            JRpcResponse response;
-            if (handle_request(cli, response, req))
-            {
-                dump_response(cli, response);
-                ary << response;
-                found = true;
-            }
-        }
-
-        if (found)
-            do_notify1(cli, ary);
-    }
-    else
-    {
-        // a single request
-
-        const json_value *const req = root;
-        JRpcResponse response;
-        if (handle_request(cli, response, req))
-        {
-            dump_response(cli, response);
-            do_notify1(cli, response);
-        }
-    }
-}
-
-static void handle_cli_input(wxSocketClient *cli, JsonParser& parser)
-{
-    // Bump refcnt to protect against reentrancy.
-    //
-    // Some functions like set_connected can cause the event loop to run reentrantly. If the
-    // client disconnects before the response is sent and a socket disconnect event is
-    // dispatched the client data could be destroyed before we respond.
-
-    ClientDataGuard clidata(cli);
-
-    ClientReadBuf *rdbuf = &clidata->rdbuf;
-
-    wxSocketInputStream sis(*cli);
-    size_t avail = rdbuf->avail();
-
-    while (sis.CanRead())
-    {
-        if (avail == 0)
-        {
-            drain_input(sis);
-
-            JRpcResponse response;
-            response << jrpc_error(JSONRPC_INTERNAL_ERROR, "too big") << jrpc_id(0);
-            do_notify1(cli, response);
-
-            rdbuf->reset();
-            break;
-        }
-        size_t n = sis.Read(rdbuf->dest, avail).LastRead();
-        if (n == 0)
-            break;
-
-        if (find_eol(rdbuf->dest, n))
-        {
-            drain_input(sis);
-            handle_cli_input_complete(cli, &rdbuf->buf[0], parser);
-            rdbuf->reset();
-            break;
-        }
-
-        rdbuf->dest += n;
-        avail -= n;
-    }
-}
-
-EventServer::EventServer()
-{
-}
-
-EventServer::~EventServer()
-{
-}
-
-bool EventServer::EventServerStart(unsigned int instanceId)
-{
-    if (m_serverSocket)
-    {
-        Debug.AddLine("attempt to start event server when it is already started?");
-        return false;
-    }
-
-    unsigned int port = 4400 + instanceId - 1;
-    wxIPV4address eventServerAddr;
-    eventServerAddr.Service(port);
-    m_serverSocket = new wxSocketServer(eventServerAddr);
-
-    if (!m_serverSocket->Ok())
-    {
-        Debug.Write(wxString::Format("Event server failed to start - Could not listen at port %u\n", port));
-        delete m_serverSocket;
-        m_serverSocket = NULL;
-        return true;
-    }
-
-    m_serverSocket->SetEventHandler(*this, EVENT_SERVER_ID);
-    m_serverSocket->SetNotify(wxSOCKET_CONNECTION_FLAG);
-    m_serverSocket->Notify(true);
-
-    Debug.Write(wxString::Format("event server started, listening on port %u\n", port));
-
-    return false;
-}
-
-void EventServer::EventServerStop()
-{
-    if (!m_serverSocket)
-        return;
-
-    for (CliSockSet::const_iterator it = m_eventServerClients.begin();
-         it != m_eventServerClients.end(); ++it)
-    {
-        destroy_client(*it);
-    }
-    m_eventServerClients.clear();
-
-    delete m_serverSocket;
-    m_serverSocket = NULL;
-
-    Debug.AddLine("event server stopped");
-}
-
-void EventServer::OnEventServerEvent(wxSocketEvent& event)
-{
-    wxSocketServer *server = static_cast<wxSocketServer *>(event.GetSocket());
-
-    if (event.GetSocketEvent() != wxSOCKET_CONNECTION)
-        return;
-
-    wxSocketClient *client = static_cast<wxSocketClient *>(server->Accept(false));
-
-    if (!client)
-        return;
-
-    Debug.Write(wxString::Format("evsrv: cli %p connect\n", client));
-
-    client->SetEventHandler(*this, EVENT_SERVER_CLIENT_ID);
-    client->SetNotify(wxSOCKET_LOST_FLAG | wxSOCKET_INPUT_FLAG);
-    client->SetFlags(wxSOCKET_NOWAIT);
-    client->Notify(true);
-    client->SetClientData(new ClientData(client));
-
-    send_catchup_events(client);
-
-    m_eventServerClients.insert(client);
-}
-
-void EventServer::OnEventServerClientEvent(wxSocketEvent& event)
-{
-    wxSocketClient *cli = static_cast<wxSocketClient *>(event.GetSocket());
-
-    if (event.GetSocketEvent() == wxSOCKET_LOST)
-    {
-        Debug.Write(wxString::Format("evsrv: cli %p disconnect\n", cli));
-
-        unsigned int const n = m_eventServerClients.erase(cli);
-        if (n != 1)
-            Debug.AddLine("client disconnected but not present in client set!");
-
-        destroy_client(cli);
-    }
-    else if (event.GetSocketEvent() == wxSOCKET_INPUT)
-    {
-        handle_cli_input(cli, m_parser);
-    }
-    else
-    {
-        Debug.Write(wxString::Format("unexpected client socket event %d\n", event.GetSocketEvent()));
-    }
-}
-
-void EventServer::NotifyStartCalibration(Mount *mount)
-{
-    SIMPLE_NOTIFY_EV(ev_start_calibration(mount));
-}
-
-void EventServer::NotifyCalibrationFailed(Mount *mount, const wxString& msg)
-{
-    if (m_eventServerClients.empty())
-        return;
-
-    Ev ev("CalibrationFailed");
-    ev << NVMount(mount) << NV("Reason", msg);
-
-    do_notify(m_eventServerClients, ev);
-}
-
-void EventServer::NotifyCalibrationComplete(Mount *mount)
-{
-    if (m_eventServerClients.empty())
-        return;
-
-    do_notify(m_eventServerClients, ev_calibration_complete(mount));
-}
-
-void EventServer::NotifyCalibrationDataFlipped(Mount *mount)
-{
-    if (m_eventServerClients.empty())
-        return;
-
-    Ev ev("CalibrationDataFlipped");
-    ev << NVMount(mount);
-
-    do_notify(m_eventServerClients, ev);
-}
-
-void EventServer::NotifyLooping(unsigned int exposure)
-{
-    if (m_eventServerClients.empty())
-        return;
-
-    Ev ev("LoopingExposures");
-    ev << NV("Frame", (int) exposure);
-
-    do_notify(m_eventServerClients, ev);
-}
-
-void EventServer::NotifyLoopingStopped()
-{
-    SIMPLE_NOTIFY("LoopingExposuresStopped");
-}
-
-void EventServer::NotifyStarSelected(const PHD_Point& pt)
-{
-    SIMPLE_NOTIFY_EV(ev_star_selected(pt));
-}
-
-void EventServer::NotifyStarLost(const FrameDroppedInfo& info)
-{
-    if (m_eventServerClients.empty())
-        return;
-
-    Ev ev("StarLost");
-
-    ev << NV("Frame", info.frameNumber)
-       << NV("Time", info.time, 3)
-       << NV("StarMass", info.starMass, 0)
-       << NV("SNR", info.starSNR, 2)
-       << NV("AvgDist", info.avgDist, 2);
-
-    if (info.starError)
-        ev << NV("ErrorCode", info.starError);
-
-    if (!info.status.IsEmpty())
-        ev << NV("Status", info.status);
-
-    do_notify(m_eventServerClients, ev);
-}
-
-void EventServer::NotifyStartGuiding()
-{
-    SIMPLE_NOTIFY_EV(ev_start_guiding());
-}
-
-void EventServer::NotifyGuidingStopped()
-{
-    SIMPLE_NOTIFY("GuidingStopped");
-}
-
-void EventServer::NotifyPaused()
-{
-    SIMPLE_NOTIFY_EV(ev_paused());
-}
-
-void EventServer::NotifyResumed()
-{
-    SIMPLE_NOTIFY("Resumed");
-}
-
-void EventServer::NotifyGuideStep(const GuideStepInfo& step)
-{
-    if (m_eventServerClients.empty())
-        return;
-
-    Ev ev("GuideStep");
-
-    ev << NV("Frame", step.frameNumber)
-       << NV("Time", step.time, 3)
-       << NVMount(step.mount)
-       << NV("dx", step.cameraOffset.X, 3)
-       << NV("dy", step.cameraOffset.Y, 3)
-       << NV("RADistanceRaw", step.mountOffset.X, 3)
-       << NV("DECDistanceRaw", step.mountOffset.Y, 3)
-       << NV("RADistanceGuide", step.guideDistanceRA, 3)
-       << NV("DECDistanceGuide", step.guideDistanceDec, 3);
-
-    if (step.durationRA > 0)
-    {
-       ev << NV("RADuration", step.durationRA)
-          << NV("RADirection", step.mount->DirectionStr((GUIDE_DIRECTION)step.directionRA));
-    }
-
-    if (step.durationDec > 0)
-    {
-        ev << NV("DECDuration", step.durationDec)
-           << NV("DECDirection", step.mount->DirectionStr((GUIDE_DIRECTION)step.directionDec));
-    }
-
-    if (step.mount->IsStepGuider())
-    {
-        ev << NV("Pos", step.aoPos);
-    }
-
-    ev << NV("StarMass", step.starMass, 0)
-       << NV("SNR", step.starSNR, 2)
-       << NV("AvgDist", step.avgDist, 2);
-
-    if (step.starError)
-       ev << NV("ErrorCode", step.starError);
-
-    if (step.raLimited)
-        ev << NV("RALimited", true);
-
-    if (step.decLimited)
-        ev << NV("DecLimited", true);
-
-    do_notify(m_eventServerClients, ev);
-}
-
-void EventServer::NotifyGuidingDithered(double dx, double dy)
-{
-    if (m_eventServerClients.empty())
-        return;
-
-    Ev ev("GuidingDithered");
-    ev << NV("dx", dx, 3) << NV("dy", dy, 3);
-
-    do_notify(m_eventServerClients, ev);
-}
-
-void EventServer::NotifySetLockPosition(const PHD_Point& xy)
-{
-    if (m_eventServerClients.empty())
-        return;
-
-    do_notify(m_eventServerClients, ev_set_lock_position(xy));
-}
-
-void EventServer::NotifyLockPositionLost()
-{
-    SIMPLE_NOTIFY("LockPositionLost");
-}
-
-void EventServer::NotifyAppState()
-{
-    if (m_eventServerClients.empty())
-        return;
-
-    do_notify(m_eventServerClients, ev_app_state());
-}
-
-void EventServer::NotifySettling(double distance, double time, double settleTime)
-{
-    if (m_eventServerClients.empty())
-        return;
-
-    Ev ev(ev_settling(distance, time, settleTime));
-
-    Debug.Write(wxString::Format("evsrv: %s\n", ev.str()));
-
-    do_notify(m_eventServerClients, ev);
-}
-
-void EventServer::NotifySettleDone(const wxString& errorMsg)
-{
-    if (m_eventServerClients.empty())
-        return;
-
-    Ev ev(ev_settle_done(errorMsg));
-
-    Debug.Write(wxString::Format("evsrv: %s\n", ev.str()));
-
-    do_notify(m_eventServerClients, ev);
-}
-
-void EventServer::NotifyAlert(const wxString& msg, int type)
-{
-    if (m_eventServerClients.empty())
-        return;
-
-    Ev ev("Alert");
-    ev << NV("Msg", msg);
-
-    wxString s;
-    switch (type)
-    {
-    case wxICON_NONE:
-    case wxICON_INFORMATION:
-    default:
-        s = "info";
-        break;
-    case wxICON_QUESTION:
-        s = "question";
-        break;
-    case wxICON_WARNING:
-        s = "warning";
-        break;
-    case wxICON_ERROR:
-        s = "error";
-        break;
-    }
-    ev << NV("Type", s);
-
-    do_notify(m_eventServerClients, ev);
-}
+/*
+ *  event_server.cpp
+ *  PHD Guiding
+ *
+ *  Created by Andy Galasso.
+ *  Copyright (c) 2013 Andy Galasso.
+ *  All rights reserved.
+ *
+ *  This source code is distributed under the following "BSD" license
+ *  Redistribution and use in source and binary forms, with or without
+ *  modification, are permitted provided that the following conditions are met:
+ *    Redistributions of source code must retain the above copyright notice,
+ *     this list of conditions and the following disclaimer.
+ *    Redistributions in binary form must reproduce the above copyright notice,
+ *     this list of conditions and the following disclaimer in the
+ *     documentation and/or other materials provided with the distribution.
+ *    Neither the name of Craig Stark, Stark Labs nor the names of its
+ *     contributors may be used to endorse or promote products derived from
+ *     this software without specific prior written permission.
+ *
+ *  THIS SOFTWARE IS PROVIDED BY THE COPYRIGHT HOLDERS AND CONTRIBUTORS "AS IS"
+ *  AND ANY EXPRESS OR IMPLIED WARRANTIES, INCLUDING, BUT NOT LIMITED TO, THE
+ *  IMPLIED WARRANTIES OF MERCHANTABILITY AND FITNESS FOR A PARTICULAR PURPOSE
+ *  ARE DISCLAIMED. IN NO EVENT SHALL THE COPYRIGHT HOLDER OR CONTRIBUTORS BE
+ *  LIABLE FOR ANY DIRECT, INDIRECT, INCIDENTAL, SPECIAL, EXEMPLARY, OR
+ *  CONSEQUENTIAL DAMAGES (INCLUDING, BUT NOT LIMITED TO, PROCUREMENT OF
+ *  SUBSTITUTE GOODS OR SERVICES; LOSS OF USE, DATA, OR PROFITS; OR BUSINESS
+ *  INTERRUPTION) HOWEVER CAUSED AND ON ANY THEORY OF LIABILITY, WHETHER IN
+ *  CONTRACT, STRICT LIABILITY, OR TORT (INCLUDING NEGLIGENCE OR OTHERWISE)
+ *  ARISING IN ANY WAY OUT OF THE USE OF THIS SOFTWARE, EVEN IF ADVISED OF THE
+ *  POSSIBILITY OF SUCH DAMAGE.
+ *
+ */
+
+#include "phd.h"
+
+#include <wx/sstream.h>
+#include <wx/sckstrm.h>
+#include <sstream>
+
+EventServer EvtServer;
+
+BEGIN_EVENT_TABLE(EventServer, wxEvtHandler)
+    EVT_SOCKET(EVENT_SERVER_ID, EventServer::OnEventServerEvent)
+    EVT_SOCKET(EVENT_SERVER_CLIENT_ID, EventServer::OnEventServerClientEvent)
+END_EVENT_TABLE()
+
+enum
+{
+    MSG_PROTOCOL_VERSION = 1,
+};
+
+static const wxString literal_null("null");
+static const wxString literal_true("true");
+static const wxString literal_false("false");
+
+static wxString state_name(EXPOSED_STATE st)
+{
+    switch (st)
+    {
+        case EXPOSED_STATE_NONE:             return "Stopped";
+        case EXPOSED_STATE_SELECTED:         return "Selected";
+        case EXPOSED_STATE_CALIBRATING:      return "Calibrating";
+        case EXPOSED_STATE_GUIDING_LOCKED:   return "Guiding";
+        case EXPOSED_STATE_GUIDING_LOST:     return "LostLock";
+        case EXPOSED_STATE_PAUSED:           return "Paused";
+        case EXPOSED_STATE_LOOPING:          return "Looping";
+        default:                             return "Unknown";
+    }
+}
+
+static wxString json_escape(const wxString& s)
+{
+    wxString t(s);
+    static const wxString BACKSLASH("\\");
+    static const wxString BACKSLASHBACKSLASH("\\\\");
+    static const wxString DQUOT("\"");
+    static const wxString BACKSLASHDQUOT("\\\"");
+    t.Replace(BACKSLASH, BACKSLASHBACKSLASH);
+    t.Replace(DQUOT, BACKSLASHDQUOT);
+    return t;
+}
+
+template<char LDELIM, char RDELIM>
+struct JSeq
+{
+    wxString m_s;
+    bool m_first;
+    bool m_closed;
+    JSeq() : m_first(true), m_closed(false) { m_s << LDELIM; }
+    void close() { m_s << RDELIM; m_closed = true; }
+    wxString str() { if (!m_closed) close(); return m_s; }
+};
+
+typedef JSeq<'[', ']'> JAry;
+typedef JSeq<'{', '}'> JObj;
+
+static JAry& operator<<(JAry& a, const wxString& str)
+{
+    if (a.m_first)
+        a.m_first = false;
+    else
+        a.m_s << ',';
+    a.m_s << str;
+    return a;
+}
+
+static JAry& operator<<(JAry& a, double d)
+{
+    return a << wxString::Format("%.2f", d);
+}
+
+static JAry& operator<<(JAry& a, int i)
+{
+    return a << wxString::Format("%d", i);
+}
+
+static wxString json_format(const json_value *j)
+{
+    if (!j)
+        return literal_null;
+
+    switch (j->type) {
+    default:
+    case JSON_NULL: return literal_null;
+    case JSON_OBJECT: {
+        wxString ret("{");
+        bool first = true;
+        json_for_each (jj, j)
+        {
+            if (first)
+                first = false;
+            else
+                ret << ",";
+            ret << '"' << jj->name << "\":" << json_format(jj);
+        }
+        ret << "}";
+        return ret;
+    }
+    case JSON_ARRAY: {
+        wxString ret("[");
+        bool first = true;
+        json_for_each (jj, j)
+        {
+            if (first)
+                first = false;
+            else
+                ret << ",";
+            ret << json_format(jj);
+        }
+        ret << "]";
+        return ret;
+    }
+    case JSON_STRING: return '"' + json_escape(j->string_value) + '"';
+    case JSON_INT:    return wxString::Format("%d", j->int_value);
+    case JSON_FLOAT:  return wxString::Format("%g", (double) j->float_value);
+    case JSON_BOOL:   return j->int_value ? literal_true : literal_false;
+    }
+}
+
+struct NULL_TYPE { } NULL_VALUE;
+
+// name-value pair
+struct NV
+{
+    wxString n;
+    wxString v;
+    NV(const wxString& n_, const wxString& v_) : n(n_), v('"' + json_escape(v_) + '"') { }
+    NV(const wxString& n_, const char *v_) : n(n_), v('"' + json_escape(v_) + '"') { }
+    NV(const wxString& n_, const wchar_t *v_) : n(n_), v('"' + json_escape(v_) + '"') { }
+    NV(const wxString& n_, int v_) : n(n_), v(wxString::Format("%d", v_)) { }
+    NV(const wxString& n_, double v_) : n(n_), v(wxString::Format("%g", v_)) { }
+    NV(const wxString& n_, double v_, int prec) : n(n_), v(wxString::Format("%.*f", prec, v_)) { }
+    NV(const wxString& n_, bool v_) : n(n_), v(v_ ? literal_true : literal_false) { }
+    template<typename T>
+    NV(const wxString& n_, const std::vector<T>& vec);
+    NV(const wxString& n_, JAry& ary) : n(n_), v(ary.str()) { }
+    NV(const wxString& n_, JObj& obj) : n(n_), v(obj.str()) { }
+    NV(const wxString& n_, const json_value *v_) : n(n_), v(json_format(v_)) { }
+    NV(const wxString& n_, const PHD_Point& p) : n(n_) { JAry ary; ary << p.X << p.Y; v = ary.str(); }
+    NV(const wxString& n_, const wxPoint& p) : n(n_) { JAry ary; ary << p.x << p.y; v = ary.str(); }
+    NV(const wxString& n_, const NULL_TYPE& nul) : n(n_), v(literal_null) { }
+};
+
+template<typename T>
+NV::NV(const wxString& n_, const std::vector<T>& vec)
+    : n(n_)
+{
+    std::ostringstream os;
+    os << '[';
+    for (unsigned int i = 0; i < vec.size(); i++)
+    {
+        if (i != 0)
+            os << ',';
+        os << vec[i];
+    }
+    os << ']';
+    v = os.str();
+}
+
+static JObj& operator<<(JObj& j, const NV& nv)
+{
+    if (j.m_first)
+        j.m_first = false;
+    else
+        j.m_s << ',';
+    j.m_s << '"' << nv.n << "\":" << nv.v;
+    return j;
+}
+
+static NV NVMount(const Mount *mount)
+{
+    return NV("Mount", mount->Name());
+}
+
+static JObj& operator<<(JObj& j, const PHD_Point& pt)
+{
+    return j << NV("X", pt.X, 3) << NV("Y", pt.Y, 3);
+}
+
+static JAry& operator<<(JAry& a, JObj& j)
+{
+    return a << j.str();
+}
+
+struct Ev : public JObj
+{
+    Ev(const wxString& event)
+    {
+        double const now = ::wxGetUTCTimeMillis().ToDouble() / 1000.0;
+        *this << NV("Event", event)
+            << NV("Timestamp", now, 3)
+            << NV("Host", wxGetHostName())
+            << NV("Inst", pFrame->GetInstanceNumber());
+    }
+};
+
+static Ev ev_message_version()
+{
+    Ev ev("Version");
+    ev << NV("PHDVersion", PHDVERSION)
+        << NV("PHDSubver", PHDSUBVER)
+        << NV("MsgVersion", MSG_PROTOCOL_VERSION);
+    return ev;
+}
+
+static Ev ev_set_lock_position(const PHD_Point& xy)
+{
+    Ev ev("LockPositionSet");
+    ev << xy;
+    return ev;
+}
+
+static Ev ev_calibration_complete(Mount *mount)
+{
+    Ev ev("CalibrationComplete");
+    ev << NVMount(mount);
+
+    if (mount->IsStepGuider())
+    {
+        ev << NV("Limit", mount->GetAoMaxPos());
+    }
+
+    return ev;
+}
+
+static Ev ev_star_selected(const PHD_Point& pos)
+{
+    Ev ev("StarSelected");
+    ev << pos;
+    return ev;
+}
+
+static Ev ev_start_guiding()
+{
+    return Ev("StartGuiding");
+}
+
+static Ev ev_paused()
+{
+    return Ev("Paused");
+}
+
+static Ev ev_start_calibration(Mount *mount)
+{
+    Ev ev("StartCalibration");
+    ev << NVMount(mount);
+    return ev;
+}
+
+static Ev ev_app_state(EXPOSED_STATE st = Guider::GetExposedState())
+{
+    Ev ev("AppState");
+    ev << NV("State", state_name(st));
+    return ev;
+}
+
+static Ev ev_settling(double distance, double time, double settleTime)
+{
+    Ev ev("Settling");
+
+    ev << NV("Distance", distance, 2)
+       << NV("Time", time, 1)
+       << NV("SettleTime", settleTime, 1);
+
+    return ev;
+}
+
+static Ev ev_settle_done(const wxString& errorMsg)
+{
+    Ev ev("SettleDone");
+
+    int status = errorMsg.IsEmpty() ? 0 : 1;
+
+    ev << NV("Status", status);
+
+    if (status != 0)
+    {
+        ev << NV("Error", errorMsg);
+    }
+
+    return ev;
+}
+
+struct ClientReadBuf
+{
+    enum { SIZE = 1024 };
+    char buf[SIZE];
+    char *dest;
+
+    ClientReadBuf() { reset(); }
+    size_t avail() const { return &buf[SIZE] - dest; }
+    void reset() { dest = &buf[0]; }
+};
+
+struct ClientData
+{
+    wxSocketClient *cli;
+    int refcnt;
+    ClientReadBuf rdbuf;
+    wxMutex wrlock;
+
+    ClientData(wxSocketClient *cli_) : cli(cli_), refcnt(1) { }
+    void AddRef() { ++refcnt; }
+    void RemoveRef()
+    {
+        if (--refcnt == 0)
+        {
+            cli->Destroy();
+            delete this;
+        }
+    }
+};
+
+struct ClientDataGuard
+{
+    ClientData *cd;
+    ClientDataGuard(wxSocketClient *cli) : cd((ClientData *) cli->GetClientData()) { cd->AddRef(); }
+    ~ClientDataGuard() { cd->RemoveRef(); }
+    ClientData *operator->() const { return cd; }
+};
+
+inline static wxMutex *client_wrlock(wxSocketClient *cli)
+{
+    return &((ClientData *) cli->GetClientData())->wrlock;
+}
+
+static void send_buf(wxSocketClient *client, const wxCharBuffer& buf)
+{
+    wxMutexLocker lock(*client_wrlock(client));
+    client->Write(buf.data(), buf.length());
+    if (client->LastWriteCount() != buf.length())
+    {
+        Debug.Write(wxString::Format("evsrv: cli %p short write %u/%u\n",
+            client, client->LastWriteCount(), (unsigned int) buf.length()));
+    }
+}
+
+static void do_notify1(wxSocketClient *client, const JAry& ary)
+{
+    send_buf(client, (JAry(ary).str() + "\r\n").ToUTF8());
+}
+
+static void do_notify1(wxSocketClient *client, const JObj& j)
+{
+    send_buf(client, (JObj(j).str() + "\r\n").ToUTF8());
+}
+
+static void do_notify(const EventServer::CliSockSet& cli, const JObj& jj)
+{
+    wxCharBuffer buf = (JObj(jj).str() + "\r\n").ToUTF8();
+
+    for (EventServer::CliSockSet::const_iterator it = cli.begin();
+        it != cli.end(); ++it)
+    {
+        send_buf(*it, buf);
+    }
+}
+
+inline static void simple_notify(const EventServer::CliSockSet& cli, const wxString& ev)
+{
+    if (!cli.empty())
+        do_notify(cli, Ev(ev));
+}
+
+inline static void simple_notify_ev(const EventServer::CliSockSet& cli, const Ev& ev)
+{
+    if (!cli.empty())
+        do_notify(cli, ev);
+}
+
+#define SIMPLE_NOTIFY(s) simple_notify(m_eventServerClients, s)
+#define SIMPLE_NOTIFY_EV(ev) simple_notify_ev(m_eventServerClients, ev)
+
+static void send_catchup_events(wxSocketClient *cli)
+{
+    EXPOSED_STATE st = Guider::GetExposedState();
+
+    do_notify1(cli, ev_message_version());
+
+    if (pFrame->pGuider)
+    {
+        if (pFrame->pGuider->LockPosition().IsValid())
+            do_notify1(cli, ev_set_lock_position(pFrame->pGuider->LockPosition()));
+
+        if (pFrame->pGuider->CurrentPosition().IsValid())
+            do_notify1(cli, ev_star_selected(pFrame->pGuider->CurrentPosition()));
+    }
+
+    if (pMount && pMount->IsCalibrated())
+        do_notify1(cli, ev_calibration_complete(pMount));
+
+    if (pSecondaryMount && pSecondaryMount->IsCalibrated())
+        do_notify1(cli, ev_calibration_complete(pSecondaryMount));
+
+    if (st == EXPOSED_STATE_GUIDING_LOCKED)
+    {
+        do_notify1(cli, ev_start_guiding());
+    }
+    else if (st == EXPOSED_STATE_CALIBRATING)
+    {
+        Mount *mount = pMount;
+        if (pFrame->pGuider->GetState() == STATE_CALIBRATING_SECONDARY)
+            mount = pSecondaryMount;
+        do_notify1(cli, ev_start_calibration(mount));
+    }
+    else if (st == EXPOSED_STATE_PAUSED) {
+        do_notify1(cli, ev_paused());
+    }
+
+    do_notify1(cli, ev_app_state());
+}
+
+static void destroy_client(wxSocketClient *cli)
+{
+    ClientData *buf = (ClientData *) cli->GetClientData();
+    buf->RemoveRef();
+}
+
+static void drain_input(wxSocketInputStream& sis)
+{
+    while (sis.CanRead())
+    {
+        char buf[1024];
+        if (sis.Read(buf, sizeof(buf)).LastRead() == 0)
+            break;
+    }
+}
+
+static bool find_eol(char *p, size_t len)
+{
+    const char *end = p + len;
+    for (; p < end; p++)
+    {
+        if (*p == '\r' || *p == '\n')
+        {
+            *p = 0;
+            return true;
+        }
+    }
+    return false;
+}
+
+enum {
+    JSONRPC_PARSE_ERROR = -32700,
+    JSONRPC_INVALID_REQUEST = -32600,
+    JSONRPC_METHOD_NOT_FOUND = -32601,
+    JSONRPC_INVALID_PARAMS = -32602,
+    JSONRPC_INTERNAL_ERROR = -32603,
+};
+
+static NV jrpc_error(int code, const wxString& msg)
+{
+    JObj err;
+    err << NV("code", code) << NV("message", msg);
+    return NV("error", err);
+}
+
+template<typename T>
+static NV jrpc_result(const T& t)
+{
+    return NV("result", t);
+}
+
+template<typename T>
+static NV jrpc_result(T& t)
+{
+    return NV("result", t);
+}
+
+static NV jrpc_id(const json_value *id)
+{
+    return NV("id", id);
+}
+
+struct JRpcResponse : public JObj
+{
+    JRpcResponse() { *this << NV("jsonrpc", "2.0"); }
+};
+
+static wxString parser_error(const JsonParser& parser)
+{
+    return wxString::Format("invalid JSON request: %s on line %d at \"%.12s...\"",
+        parser.ErrorDesc(), parser.ErrorLine(), parser.ErrorPos());
+}
+
+static void
+parse_request(const json_value *req, const json_value **pmethod, const json_value **pparams,
+              const json_value **pid)
+{
+    *pmethod = *pparams = *pid = 0;
+
+    if (req)
+    {
+        json_for_each (t, req)
+        {
+            if (t->name)
+            {
+                if (t->type == JSON_STRING && strcmp(t->name, "method") == 0)
+                    *pmethod = t;
+                else if (strcmp(t->name, "params") == 0)
+                    *pparams = t;
+                else if (strcmp(t->name, "id") == 0)
+                    *pid = t;
+            }
+        }
+    }
+}
+
+static const json_value *at(const json_value *ary, unsigned int idx)
+{
+    unsigned int i = 0;
+    json_for_each (j, ary)
+    {
+        if (i == idx)
+            return j;
+        ++i;
+    }
+    return 0;
+}
+
+// paranoia
+#define VERIFY_GUIDER(response) do { \
+    if (!pFrame || !pFrame->pGuider) \
+    { \
+        response << jrpc_error(1, "internal error"); \
+        return; \
+    } \
+} while (0)
+
+static void deselect_star(JObj& response, const json_value *params)
+{
+    VERIFY_GUIDER(response);
+    pFrame->pGuider->Reset(true);
+    response << jrpc_result(0);
+}
+
+static void get_exposure(JObj& response, const json_value *params)
+{
+    response << jrpc_result(pFrame->RequestedExposureDuration());
+}
+
+static void get_exposure_durations(JObj& response, const json_value *params)
+{
+    std::vector<int> exposure_durations;
+    pFrame->GetExposureDurations(&exposure_durations);
+    response << jrpc_result(exposure_durations);
+}
+
+static void get_profiles(JObj& response, const json_value *params)
+{
+    JAry ary;
+    wxArrayString names = pConfig->ProfileNames();
+    for (unsigned int i = 0; i < names.size(); i++)
+    {
+        wxString name = names[i];
+        int id = pConfig->GetProfileId(name);
+        if (id)
+        {
+            JObj t;
+            t << NV("id", id) << NV("name", name);
+            if (id == pConfig->GetCurrentProfileId())
+                t << NV("selected", true);
+            ary << t;
+        }
+    }
+    response << jrpc_result(ary);
+}
+
+struct Params
+{
+    std::map<std::string, const json_value *> dict;
+
+    void Init(const char *names[], size_t nr_names, const json_value *params)
+    {
+        if (!params)
+            return;
+        if (params->type == JSON_ARRAY)
+        {
+            const json_value *jv = params->first_child;
+            for (size_t i = 0; jv && i < nr_names; i++, jv = jv->next_sibling)
+            {
+                const char *name = names[i];
+                dict.insert(std::make_pair(std::string(name), jv));
+            }
+        }
+        else if (params->type == JSON_OBJECT)
+        {
+            json_for_each(jv, params)
+            {
+                dict.insert(std::make_pair(std::string(jv->name), jv));
+            }
+        }
+    }
+    Params(const char *n1, const json_value *params)
+    {
+        const char *n[] = { n1 };
+        Init(n, 1, params);
+    }
+    Params(const char *n1, const char *n2, const json_value *params)
+    {
+        const char *n[] = { n1, n2 };
+        Init(n, 2, params);
+    }
+    Params(const char *n1, const char *n2, const char *n3, const json_value *params)
+    {
+        const char *n[] = { n1, n2, n3 };
+        Init(n, 3, params);
+    }
+    Params(const char *n1, const char *n2, const char *n3, const char *n4, const json_value *params)
+    {
+        const char *n[] = { n1, n2, n3, n4 };
+        Init(n, 4, params);
+    }
+    const json_value *param(const std::string& name) const
+    {
+        auto it = dict.find(name);
+        return it == dict.end() ? 0 : it->second;
+    }
+};
+
+static void set_exposure(JObj& response, const json_value *params)
+{
+    Params p("exposure", params);
+    const json_value *exp = p.param("exposure");
+
+    if (!exp || exp->type != JSON_INT)
+    {
+        response << jrpc_error(JSONRPC_INVALID_PARAMS, "expected exposure param");
+        return;
+    }
+
+    bool ok = pFrame->SetExposureDuration(exp->int_value);
+    if (ok)
+    {
+        response << jrpc_result(1);
+    }
+    else
+    {
+        response << jrpc_error(1, "could not set exposure duration");
+    }
+}
+
+static void get_profile(JObj& response, const json_value *params)
+{
+    int id = pConfig->GetCurrentProfileId();
+    wxString name = pConfig->GetCurrentProfile();
+    JObj t;
+    t << NV("id", id) << NV("name", name);
+    response << jrpc_result(t);
+}
+
+inline static void devstat(JObj& t, const char *dev, const char *name, bool connected)
+{
+    JObj o;
+    t << NV(dev, o << NV("name", name) << NV("connected", connected));
+}
+
+static void get_current_equipment(JObj& response, const json_value *params)
+{
+    JObj t;
+
+    if (pCamera)
+       devstat(t, "camera", pCamera->Name, pCamera->Connected);
+
+    Mount *mount = TheScope();
+    if (mount)
+        devstat(t, "mount", mount->Name(), mount->IsConnected());
+
+    Mount *auxMount = pFrame->pGearDialog->AuxScope();
+    if (auxMount)
+        devstat(t, "aux_mount", auxMount->Name(), auxMount->IsConnected());
+
+    Mount *ao = TheAO();
+    if (ao)
+        devstat(t, "AO", ao->Name(), ao->IsConnected());
+
+    Rotator *rotator = pRotator;
+    if (rotator)
+        devstat(t, "rotator", rotator->Name(), rotator->IsConnected());
+
+    response << jrpc_result(t);
+}
+
+static bool all_equipment_connected()
+{
+    return pCamera && pCamera->Connected &&
+        (!pMount || pMount->IsConnected()) &&
+        (!pSecondaryMount || pSecondaryMount->IsConnected());
+}
+
+static void set_profile(JObj& response, const json_value *params)
+{
+    Params p("id", params);
+    const json_value *id = p.param("id");
+    if (!id || id->type != JSON_INT)
+    {
+        response << jrpc_error(JSONRPC_INVALID_PARAMS, "expected profile id param");
+        return;
+    }
+
+    VERIFY_GUIDER(response);
+
+    wxString errMsg;
+    bool error = pFrame->pGearDialog->SetProfile(id->int_value, &errMsg);
+
+    if (error)
+    {
+        response << jrpc_error(1, errMsg);
+    }
+    else
+    {
+        response << jrpc_result(0);
+    }
+}
+
+static void get_connected(JObj& response, const json_value *params)
+{
+    response << jrpc_result(all_equipment_connected());
+}
+
+static void set_connected(JObj& response, const json_value *params)
+{
+    Params p("connected", params);
+    const json_value *val = p.param("connected");
+    if (!val || val->type != JSON_BOOL)
+    {
+        response << jrpc_error(JSONRPC_INVALID_PARAMS, "expected connected boolean param");
+        return;
+    }
+
+    VERIFY_GUIDER(response);
+
+    wxString errMsg;
+    bool error = val->int_value ? pFrame->pGearDialog->ConnectAll(&errMsg) :
+        pFrame->pGearDialog->DisconnectAll(&errMsg);
+
+    if (error)
+    {
+        response << jrpc_error(1, errMsg);
+    }
+    else
+    {
+        response << jrpc_result(0);
+    }
+}
+
+static void get_calibrated(JObj& response, const json_value *params)
+{
+    bool calibrated = pMount && pMount->IsCalibrated() && (!pSecondaryMount || pSecondaryMount->IsCalibrated());
+    response << jrpc_result(calibrated);
+}
+
+static bool float_param(const json_value *v, double *p)
+{
+    if (v->type == JSON_INT)
+    {
+        *p = (double) v->int_value;
+        return true;
+    }
+    else if (v->type == JSON_FLOAT)
+    {
+        *p = v->float_value;
+        return true;
+    }
+
+    return false;
+}
+
+static bool float_param(const char *name, const json_value *v, double *p)
+{
+    if (strcmp(name, v->name) != 0)
+        return false;
+
+    return float_param(v, p);
+}
+
+inline static bool bool_value(const json_value *v)
+{
+    return v->int_value ? true : false;
+}
+
+static bool bool_param(const json_value *jv, bool *val)
+{
+    if (jv->type != JSON_BOOL && jv->type != JSON_INT)
+        return false;
+    *val = bool_value(jv);
+    return true;
+}
+
+static void get_paused(JObj& response, const json_value *params)
+{
+    VERIFY_GUIDER(response);
+    response << jrpc_result(pFrame->pGuider->IsPaused());
+}
+
+static void set_paused(JObj& response, const json_value *params)
+{
+    Params p("paused", "type", params);
+    const json_value *jv = p.param("paused");
+
+    bool val;
+    if (!jv || !bool_param(jv, &val))
+    {
+        response << jrpc_error(JSONRPC_INVALID_PARAMS, "expected bool param at index 0");
+        return;
+    }
+
+    PauseType pause = PAUSE_NONE;
+
+    if (val)
+    {
+        pause = PAUSE_GUIDING;
+
+        jv = p.param("type");
+        if (jv)
+        {
+            if (jv->type == JSON_STRING)
+            {
+                if (strcmp(jv->string_value, "full") == 0)
+                    pause = PAUSE_FULL;
+            }
+            else
+            {
+                response << jrpc_error(JSONRPC_INVALID_PARAMS, "expected string param at index 1");
+                return;
+            }
+        }
+    }
+
+    pFrame->SetPaused(pause);
+
+    response << jrpc_result(0);
+}
+
+static void loop(JObj& response, const json_value *params)
+{
+    bool error = pFrame->StartLooping();
+
+    if (error)
+        response << jrpc_error(1, "could not start looping");
+    else
+        response << jrpc_result(0);
+}
+
+static void stop_capture(JObj& response, const json_value *params)
+{
+    pFrame->StopCapturing();
+    response << jrpc_result(0);
+}
+
+static void find_star(JObj& response, const json_value *params)
+{
+    VERIFY_GUIDER(response);
+
+    bool error = pFrame->pGuider->AutoSelect();
+
+    if (!error)
+    {
+        const PHD_Point& lockPos = pFrame->pGuider->LockPosition();
+        if (lockPos.IsValid())
+        {
+            response << jrpc_result(lockPos);
+            return;
+        }
+    }
+
+    response << jrpc_error(1, "could not find star");
+}
+
+static void get_pixel_scale(JObj& response, const json_value *params)
+{
+    double scale = pFrame->GetCameraPixelScale();
+    if (scale == 1.0)
+        response << jrpc_result(NULL_VALUE); // scale unknown
+    else
+        response << jrpc_result(scale);
+}
+
+static void get_app_state(JObj& response, const json_value *params)
+{
+    EXPOSED_STATE st = Guider::GetExposedState();
+    response << jrpc_result(state_name(st));
+}
+
+static void get_lock_position(JObj& response, const json_value *params)
+{
+    VERIFY_GUIDER(response);
+
+    const PHD_Point& lockPos = pFrame->pGuider->LockPosition();
+    if (lockPos.IsValid())
+        response << jrpc_result(lockPos);
+    else
+        response << jrpc_result(NULL_VALUE);
+}
+
+// {"method": "set_lock_position", "params": [X, Y, true], "id": 1}
+static void set_lock_position(JObj& response, const json_value *params)
+{
+    Params p("x", "y", "exact", params);
+    const json_value *p0 = p.param("x"), *p1 = p.param("y");
+    double x, y;
+
+    if (!p0 || !p1 || !float_param(p0, &x) || !float_param(p1, &y))
+    {
+        response << jrpc_error(JSONRPC_INVALID_PARAMS, "expected lock position x, y params");
+        return;
+    }
+
+    bool exact = true;
+    const json_value *p2 = p.param("exact");
+
+    if (p2)
+    {
+        if (!bool_param(p2, &exact))
+        {
+            response << jrpc_error(JSONRPC_INVALID_PARAMS, "expected boolean param at index 2");
+            return;
+        }
+    }
+
+    VERIFY_GUIDER(response);
+
+    bool error;
+
+    if (exact)
+        error = pFrame->pGuider->SetLockPosition(PHD_Point(x, y));
+    else
+        error = pFrame->pGuider->SetLockPosToStarAtPosition(PHD_Point(x, y));
+
+    if (error)
+    {
+        response << jrpc_error(JSONRPC_INVALID_REQUEST, "could not set lock position");
+        return;
+    }
+
+    response << jrpc_result(0);
+}
+
+inline static const char *string_val(const json_value *j)
+{
+    return j->type == JSON_STRING ? j->string_value : "";
+}
+
+static void clear_calibration(JObj& response, const json_value *params)
+{
+    bool clear_mount;
+    bool clear_ao;
+
+    if (!params)
+    {
+        clear_mount = clear_ao = true;
+    }
+    else
+    {
+        clear_mount = clear_ao = false;
+
+        json_for_each (val, params)
+        {
+            const char *which = string_val(val);
+            if (strcmp(which, "mount") == 0)
+                clear_mount = true;
+            else if (strcmp(which, "ao") == 0)
+                clear_ao = true;
+            else if (strcmp(which, "both") == 0)
+                clear_mount = clear_ao = true;
+            else
+            {
+                response << jrpc_error(JSONRPC_INVALID_PARAMS, "expected param \"mount\", \"ao\", or \"both\"");
+                return;
+            }
+        }
+    }
+
+    Mount *mount;
+    Mount *ao;
+    if (pMount && pMount->IsStepGuider())
+        ao = pMount, mount = pSecondaryMount;
+    else
+        ao = 0, mount = pMount;
+
+    if (mount && clear_mount)
+        mount->ClearCalibration();
+
+    if (ao && clear_ao)
+        ao->ClearCalibration();
+
+    response << jrpc_result(0);
+}
+
+static void flip_calibration(JObj& response, const json_value *params)
+{
+    bool error = pFrame->FlipRACal();
+
+    if (error)
+        response << jrpc_error(1, "could not flip calibration");
+    else
+        response << jrpc_result(0);
+}
+
+static void get_lock_shift_enabled(JObj& response, const json_value *params)
+{
+    VERIFY_GUIDER(response);
+    bool enabled = pFrame->pGuider->GetLockPosShiftParams().shiftEnabled;
+    response << jrpc_result(enabled);
+}
+
+static void set_lock_shift_enabled(JObj& response, const json_value *params)
+{
+    Params p("enabled", params);
+    const json_value *val = p.param("enabled");
+    bool enable;
+    if (!val || !bool_param(val, &enable))
+    {
+        response << jrpc_error(JSONRPC_INVALID_PARAMS, "expected enabled boolean param");
+        return;
+    }
+
+    VERIFY_GUIDER(response);
+
+    pFrame->pGuider->EnableLockPosShift(enable);
+
+    response << jrpc_result(0);
+}
+
+static void get_lock_shift_params(JObj& response, const json_value *params)
+{
+    VERIFY_GUIDER(response);
+    const LockPosShiftParams& lockShift = pFrame->pGuider->GetLockPosShiftParams();
+    JObj rslt;
+    rslt << NV("enabled", lockShift.shiftEnabled);
+    if (lockShift.shiftRate.IsValid())
+    {
+        rslt << NV("rate", lockShift.shiftRate)
+             << NV("units", lockShift.shiftUnits == UNIT_ARCSEC ? "arcsec/hr" : "pixels/hr")
+             << NV("axes", lockShift.shiftIsMountCoords ? "RA/Dec" : "X/Y");
+    }
+    response << jrpc_result(rslt);
+}
+
+static bool get_double(double *d, const json_value *j)
+{
+    if (j->type == JSON_FLOAT)
+    {
+        *d = j->float_value;
+        return true;
+    }
+    else if (j->type == JSON_INT)
+    {
+        *d = j->int_value;
+        return true;
+    }
+    return false;
+}
+
+static bool parse_point(PHD_Point *pt, const json_value *j)
+{
+    if (j->type != JSON_ARRAY)
+        return false;
+    const json_value *jx = j->first_child;
+    if (!jx)
+        return false;
+    const json_value *jy = jx->next_sibling;
+    if (!jy || jy->next_sibling)
+        return false;
+    double x, y;
+    if (!get_double(&x, jx) || !get_double(&y, jy))
+        return false;
+    pt->SetXY(x, y);
+    return true;
+}
+
+static bool parse_lock_shift_params(LockPosShiftParams *shift, const json_value *params, wxString *error)
+{
+    // "params":[{"rate":[3.3,1.1],"units":"arcsec/hr","axes":"RA/Dec"}]
+    // or
+    // "params":{"rate":[3.3,1.1],"units":"arcsec/hr","axes":"RA/Dec"}
+
+    if (params && params->type == JSON_ARRAY)
+        params = params->first_child;
+
+    Params p("rate", "units", "axes", params);
+
+    shift->shiftUnits = UNIT_ARCSEC;
+    shift->shiftIsMountCoords = true;
+
+    const json_value *j;
+    
+    j = p.param("rate");
+    if (!j || !parse_point(&shift->shiftRate, j))
+    {
+        *error = "expected rate value array";
+        return false;
+    }
+
+    j = p.param("units");
+    const char *units = j ? string_val(j) : "";
+
+    if (wxStricmp(units, "arcsec/hr") == 0 ||
+        wxStricmp(units, "arc-sec/hr") == 0)
+    {
+        shift->shiftUnits = UNIT_ARCSEC;
+    }
+    else if (wxStricmp(units, "pixels/hr") == 0)
+    {
+        shift->shiftUnits = UNIT_PIXELS;
+    }
+    else
+    {
+        *error = "expected units 'arcsec/hr' or 'pixels/hr'";
+        return false;
+    }
+
+    j = p.param("axes");
+    const char *axes = j ? string_val(j) : "";
+
+    if (wxStricmp(axes, "RA/Dec") == 0)
+    {
+        shift->shiftIsMountCoords = true;
+    }
+    else if (wxStricmp(axes, "X/Y") == 0)
+    {
+        shift->shiftIsMountCoords = false;
+    }
+    else
+    {
+        *error = "expected axes 'RA/Dec' or 'X/Y'";
+        return false;
+    }
+
+    return true;
+}
+
+static void set_lock_shift_params(JObj& response, const json_value *params)
+{
+    wxString err;
+    LockPosShiftParams shift;
+    if (!parse_lock_shift_params(&shift, params, &err))
+    {
+        response << jrpc_error(JSONRPC_INVALID_PARAMS, err);
+        return;
+    }
+
+    VERIFY_GUIDER(response);
+
+    pFrame->pGuider->SetLockPosShiftRate(shift.shiftRate, shift.shiftUnits, shift.shiftIsMountCoords);
+
+    response << jrpc_result(0);
+}
+
+static void save_image(JObj& response, const json_value *params)
+{
+    VERIFY_GUIDER(response);
+
+    if (!pFrame->pGuider->CurrentImage()->ImageData)
+    {
+        response << jrpc_error(2, "no image available");
+        return;
+    }
+
+    wxString fname = wxFileName::CreateTempFileName(MyFrame::GetDefaultFileDir() + PATHSEPSTR + "save_image_");
+
+    if (pFrame->pGuider->SaveCurrentImage(fname))
+    {
+        ::wxRemove(fname);
+        response << jrpc_error(3, "error saving image");
+        return;
+    }
+
+    JObj rslt;
+    rslt << NV("filename", fname);
+    response << jrpc_result(rslt);
+}
+
+static void get_use_subframes(JObj& response, const json_value *params)
+{
+    response << jrpc_result(pCamera && pCamera->UseSubframes);
+}
+
+static void get_search_region(JObj& response, const json_value *params)
+{
+    VERIFY_GUIDER(response);
+    response << jrpc_result(pFrame->pGuider->GetSearchRegion());
+}
+
+struct B64Encode
+{
+    static const char *const E;
+    std::ostringstream os;
+    unsigned int t;
+    size_t nread;
+
+    B64Encode()
+        : t(0), nread(0)
+    {
+    }
+    void append1(unsigned char ch)
+    {
+        t <<= 8;
+        t |= ch;
+        if (++nread % 3 == 0)
+        {
+            os << E[t >> 18]
+               << E[(t >> 12) & 0x3F]
+               << E[(t >> 6) & 0x3F]
+               << E[t & 0x3F];
+            t = 0;
+        }
+    }
+    void append(const void *src_, size_t len)
+    {
+        const unsigned char *src = (const unsigned char *) src_;
+        const unsigned char *const end = src + len;
+        while (src < end)
+            append1(*src++);
+    }
+    std::string finish()
+    {
+        switch (nread % 3) {
+        case 1:
+            os << E[t >> 2]
+               << E[(t & 0x3) << 4]
+               << "==";
+            break;
+        case 2:
+            os << E[t >> 10]
+                << E[(t >> 4) & 0x3F]
+                << E[(t & 0xf) << 2]
+                << '=';
+            break;
+        }
+        os << std::ends;
+        return os.str();
+    }
+};
+const char *const B64Encode::E = "ABCDEFGHIJKLMNOPQRSTUVWXYZabcdefghijklmnopqrstuvwxyz0123456789+/";
+
+static void get_star_image(JObj& response, const json_value *params)
+{
+    int reqsize = 15;
+    Params p("size", params);
+    const json_value *val = p.param("size");
+    if (val)
+    {
+        if (val->type != JSON_INT || (reqsize = val->int_value) < 15)
+        {
+            response << jrpc_error(JSONRPC_INVALID_PARAMS, "invalid image size param");
+            return;
+        }
+    }
+
+    VERIFY_GUIDER(response);
+
+    Guider *guider = pFrame->pGuider;
+    const usImage *img = guider->CurrentImage();
+    const PHD_Point& star = guider->CurrentPosition();
+
+    if (guider->GetState() < GUIDER_STATE::STATE_SELECTED || !img->ImageData || !star.IsValid())
+    {
+        response << jrpc_error(2, "no star selected");
+        return;
+    }
+
+    int const halfw = wxMin((reqsize - 1) / 2, 31);
+    int const fullw = 2 * halfw + 1;
+    int const sx = (int) rint(star.X);
+    int const sy = (int) rint(star.Y);
+    wxRect rect(sx - halfw, sy - halfw, fullw, fullw);
+    if (img->Subframe.IsEmpty())
+        rect.Intersect(wxRect(img->Size));
+    else
+        rect.Intersect(img->Subframe);
+
+    int width = rect.GetWidth();
+    size_t size = width * rect.GetHeight() * sizeof(unsigned short);
+
+    B64Encode enc;
+    for (int y = rect.GetTop(); y <= rect.GetBottom(); y++)
+    {
+        const unsigned short *p = img->ImageData + y * img->Size.GetWidth() + rect.GetLeft();
+        enc.append(p, rect.GetWidth() * sizeof(unsigned short));
+    }
+
+    PHD_Point pos(star);
+    pos.X -= rect.GetLeft();
+    pos.Y -= rect.GetTop();
+
+    JObj rslt;
+    rslt << NV("frame", (int) pFrame->m_frameCounter)
+        << NV("width", rect.GetWidth())
+        << NV("height", rect.GetHeight())
+        << NV("star_pos", pos)
+        << NV("pixels", enc.finish());
+
+    response << jrpc_result(rslt);
+}
+
+static bool parse_settle(SettleParams *settle, const json_value *j, wxString *error)
+{
+    bool found_pixels = false, found_time = false, found_timeout = false;
+
+    json_for_each (t, j)
+    {
+        if (float_param("pixels", t, &settle->tolerancePx))
+        {
+            found_pixels = true;
+            continue;
+        }
+        double d;
+        if (float_param("time", t, &d))
+        {
+            settle->settleTimeSec = (int) floor(d);
+            found_time = true;
+            continue;
+        }
+        if (float_param("timeout", t, &d))
+        {
+            settle->timeoutSec = (int) floor(d);
+            found_timeout = true;
+            continue;
+        }
+    }
+
+    settle->frames = 99999;
+
+    bool ok = found_pixels && found_time && found_timeout;
+    if (!ok)
+        *error = "invalid settle params";
+
+    return ok;
+}
+
+static void guide(JObj& response, const json_value *params)
+{
+    // params:
+    //   settle [object]:
+    //     pixels [float]
+    //     arcsecs [float]
+    //     frames [integer]
+    //     time [integer]
+    //     timeout [integer]
+    //   recalibrate: boolean
+    //
+    // {"method": "guide", "params": [{"pixels": 0.5, "time": 6, "timeout": 30}, false], "id": 42}
+    //    or
+    // {"method": "guide", "params": {"settle": {"pixels": 0.5, "time": 6, "timeout": 30}, "recalibrate": false}, "id": 42}
+    //
+    // todo:
+    //   accept tolerance in arcsec or pixels
+    //   accept settle time in seconds or frames
+
+    SettleParams settle;
+
+    Params p("settle", "recalibrate", params);
+    const json_value *p0 = p.param("settle");
+    if (!p0 || p0->type != JSON_OBJECT)
+    {
+        response << jrpc_error(JSONRPC_INVALID_PARAMS, "expected settle object param");
+        return;
+    }
+    wxString errMsg;
+    if (!parse_settle(&settle, p0, &errMsg))
+    {
+        response << jrpc_error(JSONRPC_INVALID_PARAMS, errMsg);
+        return;
+    }
+
+    bool recalibrate = false;
+    const json_value *p1 = p.param("recalibrate");
+    if (p1)
+    {
+        if (!bool_param(p1, &recalibrate))
+        {
+            response << jrpc_error(JSONRPC_INVALID_PARAMS, "expected bool value for recalibrate");
+            return;
+        }
+    }
+
+    if (recalibrate && !pConfig->Global.GetBoolean("/server/guide_allow_recalibrate", true))
+    {
+        Debug.AddLine("ignoring client recalibration request since guide_allow_recalibrate = false");
+        recalibrate = false;
+    }
+
+    wxString err;
+
+    if (!PhdController::CanGuide(&err))
+        response << jrpc_error(1, err);
+    else if (PhdController::Guide(recalibrate, settle, &err))
+        response << jrpc_result(0);
+    else
+        response << jrpc_error(1, err);
+}
+
+static void dither(JObj& response, const json_value *params)
+{
+    // params:
+    //   amount [integer] - max pixels to move in each axis
+    //   raOnly [bool] - when true, only dither ra
+    //   settle [object]:
+    //     pixels [float]
+    //     arcsecs [float]
+    //     frames [integer]
+    //     time [integer]
+    //     timeout [integer]
+    //
+    // {"method": "dither", "params": [10, false, {"pixels": 1.5, "time": 8, "timeout": 30}], "id": 42}
+    //    or
+    // {"method": "dither", "params": {"amount": 10, "raOnly": false, "settle": {"pixels": 1.5, "time": 8, "timeout": 30}}, "id": 42}
+
+    Params p("amount", "raOnly", "settle", params);
+    const json_value *jv;
+    double ditherAmt;
+
+    jv = p.param("amount");
+    if (!jv || !float_param(jv, &ditherAmt))
+    {
+        response << jrpc_error(JSONRPC_INVALID_PARAMS, "expected dither amount param");
+        return;
+    }
+
+    bool raOnly = false;
+    jv = p.param("raOnly");
+    if (jv)
+    {
+        if (!bool_param(jv, &raOnly))
+        {
+            response << jrpc_error(JSONRPC_INVALID_PARAMS, "expected dither raOnly param");
+            return;
+        }
+    }
+
+    SettleParams settle;
+
+    jv = p.param("settle");
+    if (!jv || jv->type != JSON_OBJECT)
+    {
+        response << jrpc_error(JSONRPC_INVALID_PARAMS, "expected settle object param");
+        return;
+    }
+    wxString errMsg;
+    if (!parse_settle(&settle, jv, &errMsg))
+    {
+        response << jrpc_error(JSONRPC_INVALID_PARAMS, errMsg);
+        return;
+    }
+
+    wxString error;
+    if (PhdController::Dither(fabs(ditherAmt), raOnly, settle, &error))
+        response << jrpc_result(0);
+    else
+        response << jrpc_error(1, error);
+}
+
+static void shutdown(JObj& response, const json_value *params)
+{
+#if defined(__WINDOWS__)
+
+    // The wxEVT_CLOSE_WINDOW message may not be processed on Windows if phd2 is sitting idle
+    // when the client invokes shutdown. As a workaround pump some timer event messages to
+    // keep the event loop from stalling and ensure that the wxEVT_CLOSE_WINDOW is processed.
+
+    (new wxTimer(&wxGetApp()))->Start(20); // this object leaks but we don't care
+#endif
+
+    wxCloseEvent *evt = new wxCloseEvent(wxEVT_CLOSE_WINDOW);
+    evt->SetCanVeto(false);
+    wxQueueEvent(pFrame, evt);
+
+    response << jrpc_result(0);
+}
+
+static void get_camera_binning(JObj& response, const json_value *params)
+{
+    if (pCamera && pCamera->Connected)
+    {
+        int binning = pCamera->Binning;
+        response << jrpc_result(binning);
+    }
+    else
+        response << jrpc_error(1, "camera not connected");
+}
+
+static void get_guide_output_enabled(JObj& response, const json_value *params)
+{
+    if (pMount)
+        response << jrpc_result(pMount->GetGuidingEnabled());
+    else
+        response << jrpc_error(1, "mount not defined");
+}
+
+static void set_guide_output_enabled(JObj& response, const json_value *params)
+{
+    Params p("enabled", params);
+    const json_value *val = p.param("enabled");
+    bool enable;
+    if (!val || !bool_param(val, &enable))
+    {
+        response << jrpc_error(JSONRPC_INVALID_PARAMS, "expected enabled boolean param");
+        return;
+    }
+
+    if (pMount)
+    {
+        pMount->SetGuidingEnabled(enable);
+        response << jrpc_result(0);
+    }
+    else
+        response << jrpc_error(1, "mount not defined");
+}
+
+static void dump_request(const wxSocketClient *cli, const json_value *req)
+{
+    Debug.Write(wxString::Format("evsrv: cli %p request: %s\n", cli, json_format(req)));
+}
+
+static void dump_response(const wxSocketClient *cli, const JRpcResponse& resp)
+{
+    Debug.Write(wxString::Format("evsrv: cli %p response: %s\n", cli, const_cast<JRpcResponse&>(resp).str()));
+}
+
+static bool handle_request(const wxSocketClient *cli, JObj& response, const json_value *req)
+{
+    const json_value *method;
+    const json_value *params;
+    const json_value *id;
+
+    dump_request(cli, req);
+
+    parse_request(req, &method, &params, &id);
+
+    if (!method)
+    {
+        response << jrpc_error(JSONRPC_INVALID_REQUEST, "invalid request") << jrpc_id(0);
+        return true;
+    }
+
+    static struct {
+        const char *name;
+        void (*fn)(JObj& response, const json_value *params);
+    } methods[] = {
+        { "clear_calibration", &clear_calibration, },
+        { "deselect_star", &deselect_star, },
+        { "get_exposure", &get_exposure, },
+        { "set_exposure", &set_exposure, },
+        { "get_exposure_durations", &get_exposure_durations, },
+        { "get_profiles", &get_profiles, },
+        { "get_profile", &get_profile, },
+        { "set_profile", &set_profile, },
+        { "get_connected", &get_connected, },
+        { "set_connected", &set_connected, },
+        { "get_calibrated", &get_calibrated, },
+        { "get_paused", &get_paused, },
+        { "set_paused", &set_paused, },
+        { "get_lock_position", &get_lock_position, },
+        { "set_lock_position", &set_lock_position, },
+        { "loop", &loop, },
+        { "stop_capture", &stop_capture, },
+        { "guide", &guide, },
+        { "dither", &dither, },
+        { "find_star", &find_star, },
+        { "get_pixel_scale", &get_pixel_scale, },
+        { "get_app_state", &get_app_state, },
+        { "flip_calibration", &flip_calibration, },
+        { "get_lock_shift_enabled", &get_lock_shift_enabled, },
+        { "set_lock_shift_enabled", &set_lock_shift_enabled, },
+        { "get_lock_shift_params", &get_lock_shift_params, },
+        { "set_lock_shift_params", &set_lock_shift_params, },
+        { "save_image", &save_image, },
+        { "get_star_image", &get_star_image, },
+        { "get_use_subframes", &get_use_subframes, },
+        { "get_search_region", &get_search_region, },
+        { "shutdown", &shutdown, },
+        { "get_camera_binning", &get_camera_binning, },
+        { "get_current_equipment", &get_current_equipment, },
+        { "get_guide_output_enabled", &get_guide_output_enabled, },
+        { "set_guide_output_enabled", &set_guide_output_enabled, },
+    };
+
+    for (unsigned int i = 0; i < WXSIZEOF(methods); i++)
+    {
+        if (strcmp(method->string_value, methods[i].name) == 0)
+        {
+            (*methods[i].fn)(response, params);
+            if (id)
+            {
+                response << jrpc_id(id);
+                return true;
+            }
+            else
+            {
+                return false;
+            }
+        }
+    }
+
+    if (id)
+    {
+        response << jrpc_error(JSONRPC_METHOD_NOT_FOUND, "method not found") << jrpc_id(id);
+        return true;
+    }
+    else
+    {
+        return false;
+    }
+}
+
+static void handle_cli_input_complete(wxSocketClient *cli, char *input, JsonParser& parser)
+{
+    if (!parser.Parse(input))
+    {
+        JRpcResponse response;
+        response << jrpc_error(JSONRPC_PARSE_ERROR, parser_error(parser)) << jrpc_id(0);
+        dump_response(cli, response);
+        do_notify1(cli, response);
+        return;
+    }
+
+    const json_value *root = parser.Root();
+
+    if (root->type == JSON_ARRAY)
+    {
+        // a batch request
+
+        JAry ary;
+
+        bool found = false;
+        json_for_each (req, root)
+        {
+            JRpcResponse response;
+            if (handle_request(cli, response, req))
+            {
+                dump_response(cli, response);
+                ary << response;
+                found = true;
+            }
+        }
+
+        if (found)
+            do_notify1(cli, ary);
+    }
+    else
+    {
+        // a single request
+
+        const json_value *const req = root;
+        JRpcResponse response;
+        if (handle_request(cli, response, req))
+        {
+            dump_response(cli, response);
+            do_notify1(cli, response);
+        }
+    }
+}
+
+static void handle_cli_input(wxSocketClient *cli, JsonParser& parser)
+{
+    // Bump refcnt to protect against reentrancy.
+    //
+    // Some functions like set_connected can cause the event loop to run reentrantly. If the
+    // client disconnects before the response is sent and a socket disconnect event is
+    // dispatched the client data could be destroyed before we respond.
+
+    ClientDataGuard clidata(cli);
+
+    ClientReadBuf *rdbuf = &clidata->rdbuf;
+
+    wxSocketInputStream sis(*cli);
+    size_t avail = rdbuf->avail();
+
+    while (sis.CanRead())
+    {
+        if (avail == 0)
+        {
+            drain_input(sis);
+
+            JRpcResponse response;
+            response << jrpc_error(JSONRPC_INTERNAL_ERROR, "too big") << jrpc_id(0);
+            do_notify1(cli, response);
+
+            rdbuf->reset();
+            break;
+        }
+        size_t n = sis.Read(rdbuf->dest, avail).LastRead();
+        if (n == 0)
+            break;
+
+        if (find_eol(rdbuf->dest, n))
+        {
+            drain_input(sis);
+            handle_cli_input_complete(cli, &rdbuf->buf[0], parser);
+            rdbuf->reset();
+            break;
+        }
+
+        rdbuf->dest += n;
+        avail -= n;
+    }
+}
+
+EventServer::EventServer()
+{
+}
+
+EventServer::~EventServer()
+{
+}
+
+bool EventServer::EventServerStart(unsigned int instanceId)
+{
+    if (m_serverSocket)
+    {
+        Debug.AddLine("attempt to start event server when it is already started?");
+        return false;
+    }
+
+    unsigned int port = 4400 + instanceId - 1;
+    wxIPV4address eventServerAddr;
+    eventServerAddr.Service(port);
+    m_serverSocket = new wxSocketServer(eventServerAddr);
+
+    if (!m_serverSocket->Ok())
+    {
+        Debug.Write(wxString::Format("Event server failed to start - Could not listen at port %u\n", port));
+        delete m_serverSocket;
+        m_serverSocket = NULL;
+        return true;
+    }
+
+    m_serverSocket->SetEventHandler(*this, EVENT_SERVER_ID);
+    m_serverSocket->SetNotify(wxSOCKET_CONNECTION_FLAG);
+    m_serverSocket->Notify(true);
+
+    Debug.Write(wxString::Format("event server started, listening on port %u\n", port));
+
+    return false;
+}
+
+void EventServer::EventServerStop()
+{
+    if (!m_serverSocket)
+        return;
+
+    for (CliSockSet::const_iterator it = m_eventServerClients.begin();
+         it != m_eventServerClients.end(); ++it)
+    {
+        destroy_client(*it);
+    }
+    m_eventServerClients.clear();
+
+    delete m_serverSocket;
+    m_serverSocket = NULL;
+
+    Debug.AddLine("event server stopped");
+}
+
+void EventServer::OnEventServerEvent(wxSocketEvent& event)
+{
+    wxSocketServer *server = static_cast<wxSocketServer *>(event.GetSocket());
+
+    if (event.GetSocketEvent() != wxSOCKET_CONNECTION)
+        return;
+
+    wxSocketClient *client = static_cast<wxSocketClient *>(server->Accept(false));
+
+    if (!client)
+        return;
+
+    Debug.Write(wxString::Format("evsrv: cli %p connect\n", client));
+
+    client->SetEventHandler(*this, EVENT_SERVER_CLIENT_ID);
+    client->SetNotify(wxSOCKET_LOST_FLAG | wxSOCKET_INPUT_FLAG);
+    client->SetFlags(wxSOCKET_NOWAIT);
+    client->Notify(true);
+    client->SetClientData(new ClientData(client));
+
+    send_catchup_events(client);
+
+    m_eventServerClients.insert(client);
+}
+
+void EventServer::OnEventServerClientEvent(wxSocketEvent& event)
+{
+    wxSocketClient *cli = static_cast<wxSocketClient *>(event.GetSocket());
+
+    if (event.GetSocketEvent() == wxSOCKET_LOST)
+    {
+        Debug.Write(wxString::Format("evsrv: cli %p disconnect\n", cli));
+
+        unsigned int const n = m_eventServerClients.erase(cli);
+        if (n != 1)
+            Debug.AddLine("client disconnected but not present in client set!");
+
+        destroy_client(cli);
+    }
+    else if (event.GetSocketEvent() == wxSOCKET_INPUT)
+    {
+        handle_cli_input(cli, m_parser);
+    }
+    else
+    {
+        Debug.Write(wxString::Format("unexpected client socket event %d\n", event.GetSocketEvent()));
+    }
+}
+
+void EventServer::NotifyStartCalibration(Mount *mount)
+{
+    SIMPLE_NOTIFY_EV(ev_start_calibration(mount));
+}
+
+void EventServer::NotifyCalibrationFailed(Mount *mount, const wxString& msg)
+{
+    if (m_eventServerClients.empty())
+        return;
+
+    Ev ev("CalibrationFailed");
+    ev << NVMount(mount) << NV("Reason", msg);
+
+    do_notify(m_eventServerClients, ev);
+}
+
+void EventServer::NotifyCalibrationComplete(Mount *mount)
+{
+    if (m_eventServerClients.empty())
+        return;
+
+    do_notify(m_eventServerClients, ev_calibration_complete(mount));
+}
+
+void EventServer::NotifyCalibrationDataFlipped(Mount *mount)
+{
+    if (m_eventServerClients.empty())
+        return;
+
+    Ev ev("CalibrationDataFlipped");
+    ev << NVMount(mount);
+
+    do_notify(m_eventServerClients, ev);
+}
+
+void EventServer::NotifyLooping(unsigned int exposure)
+{
+    if (m_eventServerClients.empty())
+        return;
+
+    Ev ev("LoopingExposures");
+    ev << NV("Frame", (int) exposure);
+
+    do_notify(m_eventServerClients, ev);
+}
+
+void EventServer::NotifyLoopingStopped()
+{
+    SIMPLE_NOTIFY("LoopingExposuresStopped");
+}
+
+void EventServer::NotifyStarSelected(const PHD_Point& pt)
+{
+    SIMPLE_NOTIFY_EV(ev_star_selected(pt));
+}
+
+void EventServer::NotifyStarLost(const FrameDroppedInfo& info)
+{
+    if (m_eventServerClients.empty())
+        return;
+
+    Ev ev("StarLost");
+
+    ev << NV("Frame", info.frameNumber)
+       << NV("Time", info.time, 3)
+       << NV("StarMass", info.starMass, 0)
+       << NV("SNR", info.starSNR, 2)
+       << NV("AvgDist", info.avgDist, 2);
+
+    if (info.starError)
+        ev << NV("ErrorCode", info.starError);
+
+    if (!info.status.IsEmpty())
+        ev << NV("Status", info.status);
+
+    do_notify(m_eventServerClients, ev);
+}
+
+void EventServer::NotifyStartGuiding()
+{
+    SIMPLE_NOTIFY_EV(ev_start_guiding());
+}
+
+void EventServer::NotifyGuidingStopped()
+{
+    SIMPLE_NOTIFY("GuidingStopped");
+}
+
+void EventServer::NotifyPaused()
+{
+    SIMPLE_NOTIFY_EV(ev_paused());
+}
+
+void EventServer::NotifyResumed()
+{
+    SIMPLE_NOTIFY("Resumed");
+}
+
+void EventServer::NotifyGuideStep(const GuideStepInfo& step)
+{
+    if (m_eventServerClients.empty())
+        return;
+
+    Ev ev("GuideStep");
+
+    ev << NV("Frame", step.frameNumber)
+       << NV("Time", step.time, 3)
+       << NVMount(step.mount)
+       << NV("dx", step.cameraOffset.X, 3)
+       << NV("dy", step.cameraOffset.Y, 3)
+       << NV("RADistanceRaw", step.mountOffset.X, 3)
+       << NV("DECDistanceRaw", step.mountOffset.Y, 3)
+       << NV("RADistanceGuide", step.guideDistanceRA, 3)
+       << NV("DECDistanceGuide", step.guideDistanceDec, 3);
+
+    if (step.durationRA > 0)
+    {
+       ev << NV("RADuration", step.durationRA)
+          << NV("RADirection", step.mount->DirectionStr((GUIDE_DIRECTION)step.directionRA));
+    }
+
+    if (step.durationDec > 0)
+    {
+        ev << NV("DECDuration", step.durationDec)
+           << NV("DECDirection", step.mount->DirectionStr((GUIDE_DIRECTION)step.directionDec));
+    }
+
+    if (step.mount->IsStepGuider())
+    {
+        ev << NV("Pos", step.aoPos);
+    }
+
+    ev << NV("StarMass", step.starMass, 0)
+       << NV("SNR", step.starSNR, 2)
+       << NV("AvgDist", step.avgDist, 2);
+
+    if (step.starError)
+       ev << NV("ErrorCode", step.starError);
+
+    if (step.raLimited)
+        ev << NV("RALimited", true);
+
+    if (step.decLimited)
+        ev << NV("DecLimited", true);
+
+    do_notify(m_eventServerClients, ev);
+}
+
+void EventServer::NotifyGuidingDithered(double dx, double dy)
+{
+    if (m_eventServerClients.empty())
+        return;
+
+    Ev ev("GuidingDithered");
+    ev << NV("dx", dx, 3) << NV("dy", dy, 3);
+
+    do_notify(m_eventServerClients, ev);
+}
+
+void EventServer::NotifySetLockPosition(const PHD_Point& xy)
+{
+    if (m_eventServerClients.empty())
+        return;
+
+    do_notify(m_eventServerClients, ev_set_lock_position(xy));
+}
+
+void EventServer::NotifyLockPositionLost()
+{
+    SIMPLE_NOTIFY("LockPositionLost");
+}
+
+void EventServer::NotifyAppState()
+{
+    if (m_eventServerClients.empty())
+        return;
+
+    do_notify(m_eventServerClients, ev_app_state());
+}
+
+void EventServer::NotifySettling(double distance, double time, double settleTime)
+{
+    if (m_eventServerClients.empty())
+        return;
+
+    Ev ev(ev_settling(distance, time, settleTime));
+
+    Debug.Write(wxString::Format("evsrv: %s\n", ev.str()));
+
+    do_notify(m_eventServerClients, ev);
+}
+
+void EventServer::NotifySettleDone(const wxString& errorMsg)
+{
+    if (m_eventServerClients.empty())
+        return;
+
+    Ev ev(ev_settle_done(errorMsg));
+
+    Debug.Write(wxString::Format("evsrv: %s\n", ev.str()));
+
+    do_notify(m_eventServerClients, ev);
+}
+
+void EventServer::NotifyAlert(const wxString& msg, int type)
+{
+    if (m_eventServerClients.empty())
+        return;
+
+    Ev ev("Alert");
+    ev << NV("Msg", msg);
+
+    wxString s;
+    switch (type)
+    {
+    case wxICON_NONE:
+    case wxICON_INFORMATION:
+    default:
+        s = "info";
+        break;
+    case wxICON_QUESTION:
+        s = "question";
+        break;
+    case wxICON_WARNING:
+        s = "warning";
+        break;
+    case wxICON_ERROR:
+        s = "error";
+        break;
+    }
+    ev << NV("Type", s);
+
+    do_notify(m_eventServerClients, ev);
+}