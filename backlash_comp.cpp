/*
*  backlash_comp.cpp
*  PHD Guiding
*
*  Created by Bruce Waddington
*  Copyright (c) 2015 Bruce Waddington and Andy Galasso
*  All rights reserved.
*
*  This source code is distributed under the following "BSD" license
*  Redistribution and use in source and binary forms, with or without
*  modification, are permitted provided that the following conditions are met:
*    Redistributions of source code must retain the above copyright notice,
*     this list of conditions and the following disclaimer.
*    Redistributions in binary form must reproduce the above copyright notice,
*     this list of conditions and the following disclaimer in the
*     documentation and/or other materials provided with the distribution.
*    Neither the name of Bret McKee, Dad Dog Development,
*     Craig Stark, Stark Labs nor the names of its
*     contributors may be used to endorse or promote products derived from
*     this software without specific prior written permission.
*
*  THIS SOFTWARE IS PROVIDED BY THE COPYRIGHT HOLDERS AND CONTRIBUTORS "AS IS"
*  AND ANY EXPRESS OR IMPLIED WARRANTIES, INCLUDING, BUT NOT LIMITED TO, THE
*  IMPLIED WARRANTIES OF MERCHANTABILITY AND FITNESS FOR A PARTICULAR PURPOSE
*  ARE DISCLAIMED. IN NO EVENT SHALL THE COPYRIGHT HOLDER OR CONTRIBUTORS BE
*  LIABLE FOR ANY DIRECT, INDIRECT, INCIDENTAL, SPECIAL, EXEMPLARY, OR
*  CONSEQUENTIAL DAMAGES (INCLUDING, BUT NOT LIMITED TO, PROCUREMENT OF
*  SUBSTITUTE GOODS OR SERVICES; LOSS OF USE, DATA, OR PROFITS; OR BUSINESS
*  INTERRUPTION) HOWEVER CAUSED AND ON ANY THEORY OF LIABILITY, WHETHER IN
*  CONTRACT, STRICT LIABILITY, OR TORT (INCLUDING NEGLIGENCE OR OTHERWISE)
*  ARISING IN ANY WAY OUT OF THE USE OF THIS SOFTWARE, EVEN IF ADVISED OF THE
*  POSSIBILITY OF SUCH DAMAGE.
*
*/

#include "phd.h"
#include "backlash_comp.h"

static const unsigned int HISTORY_SIZE = 10;
static const unsigned int MIN_COMP_AMOUNT = 50;               // min pulse in ms
static const unsigned int MAX_COMP_AMOUNT = 8000;             // max pulse in ms

<<<<<<< HEAD
BacklashComp::BacklashComp(Scope *scope)
{
    m_pScope = scope;
    int lastAmt = pConfig->Profile.GetInt("/" + m_pScope->GetMountClassName() + "/DecBacklashPulse", 0);
    int lastCeiling = pConfig->Profile.GetInt("/" + m_pScope->GetMountClassName() + "/DecBacklashCeiling", 0);
    bool lastFixed = pConfig->Profile.GetBoolean("/" + m_pScope->GetMountClassName() + "/DecBacklashFixed", false);
    SetCompValues(lastAmt, lastFixed, lastCeiling);
=======
class CorrectionTuple
{
public:
    long timeSeconds;
    double miss;

    CorrectionTuple(long TimeInSecs, double Amount)
    {
        timeSeconds = TimeInSecs;
        miss = Amount;
    }
};

class BLCEvent
{
public:
    std::vector<CorrectionTuple> corrections;
    bool initialOvershoot;
    bool initialUndershoot;
    bool stictionSeen;

    BLCEvent() {};

    BLCEvent(long TimeSecs, double Amount)
    {
        corrections.push_back(CorrectionTuple(TimeSecs, Amount));
        initialOvershoot = false;
        initialUndershoot = false;
        stictionSeen = false;
    }

    int BLCEvent::InfoCount() const
    {
        return corrections.size();
    }

    void BLCEvent::AddEventInfo(long TimeSecs, double Amount, double minMove)
    {
        // Correction[0] is the deflection that triggered the BLC in the first place.  Correction[1] is the first delta after the pulse was issued,
        // Correction[2] is the (optional) subsequent delta, needed to detect stiction
        if (InfoCount() < 3)
        {
            corrections.push_back(CorrectionTuple(TimeSecs, Amount));
            if (fabs(Amount) > minMove)
            {
                if (InfoCount() == 2)
                {
                    if (Amount > 0)
                        initialUndershoot = true;
                    else
                        initialOvershoot = true;

                }
                else
                {
                    if (InfoCount() == 3)
                    {
                        stictionSeen = initialUndershoot && Amount < 0;           // 2nd follow-on miss was an over-shoot
                    }
                }
            }
        }
    }

};

class BLCHistory
{
    //List<BLCEvent> blcEvents;
    std::vector<BLCEvent> blcEvents;
    int blcIndex = 0;
    const int ENTRY_CAPACITY = 3;
    const unsigned int HISTORY_DEPTH = 10;
    bool windowOpen;
    long timeBase;
    int lastIncrease;

public:
    struct RecentStats
    {
        int shortCount;
        int longCount;
        int stictionCount;
        double avgInitialMiss;
        double avgStictionAmount;

        RecentStats() :shortCount(0), longCount(0), stictionCount(0), avgInitialMiss(0), avgStictionAmount(0)
        {
        }
    };

    bool BLCHistory::WindowOpen()
    {
        { return windowOpen; }
    }

    BLCHistory::BLCHistory()
    {
        windowOpen = false;
        lastIncrease = 0;
        timeBase = wxGetCurrentTime();
    }

    void BLCHistory::LogStatus(wxString Msg)
    {
        Debug.Write("BLC: " + Msg + "\n");
    }

    void BLCHistory::CloseWindow()
    {
        windowOpen = false;
    }

    void BLCHistory::RecordNewBLC(long When, double TriggerDeflection)
    {
        if (blcEvents.size() >= HISTORY_DEPTH)
        {
            blcEvents.erase(blcEvents.begin());
            LogStatus("Oldest BLC event removed");
        }
        blcEvents.push_back(BLCEvent((When - timeBase), TriggerDeflection));
        blcIndex = blcEvents.size() - 1;
        windowOpen = true;
    }

    bool BLCHistory::AddDeflection(long When, double Amt, double MinMove)
    {
        bool added = false;
        if (blcIndex >= 0 && blcEvents[blcIndex].InfoCount() < ENTRY_CAPACITY)
        {
            blcEvents[blcIndex].AddEventInfo(When-timeBase, Amt, MinMove);
            added = true;
            //LogStatus("Deflection entry added for event " + std::to_string(blcIndex));
        }
        else
        {
            windowOpen = false;
            LogStatus("History window closed");
        }
        return added;
    }

    void BLCHistory::RemoveOldestOvershoots(int howMany)
    {
        for (int ct = 1; ct <= howMany; ct++)
        {
            for (unsigned int inx = 0; inx < blcEvents.size() - 1; inx++)
            {
                if (blcEvents[inx].initialOvershoot)
                {
                    blcEvents.erase(blcEvents.begin() + inx);
                    blcIndex = blcEvents.size() - 1;
                    break;
                }
            }
        }
    }

    void BLCHistory::ClearHistory()
    {
        blcEvents.clear();
        LogStatus("History cleared");
    }

    // Stats over some number of recent events, returns the average initial miss
    double BLCHistory::GetStats(int numEvents, RecentStats* Results)
    {
        int bottom = std::max(0, blcIndex - (numEvents - 1));
        double sum = 0;
        double stictionSum = 0;
        int ct = 0;
        for (int inx = blcIndex; inx >= bottom; inx--)
        {
            BLCEvent& evt = blcEvents[inx];
            if (evt.initialOvershoot)
                Results->longCount++;
            else
                Results->shortCount++;
            if (evt.stictionSeen)
            {
                Results->stictionCount++;
                stictionSum += evt.corrections[2].miss;
            }
            // Average only the initial misses immediately following the blcs
            if (evt.InfoCount() > 1)
            {
                sum += evt.corrections[1].miss;
                ct++;
            }
        }
        if (ct > 0)
            Results->avgInitialMiss = sum / ct;
        else
            Results->avgInitialMiss = 0;
        if (Results->stictionCount > 0)
            Results->avgStictionAmount = stictionSum / Results->stictionCount;
        else
            Results->avgStictionAmount = 0;
        return Results->avgInitialMiss;
    }

    bool BLCHistory::AdjustmentNeeded(double miss, double minMove, double yRate, double* correction)
    {
        bool adjust = false;
        BLCEvent currEvent;
        RecentStats stats;
        *correction = 0;
        double avgInitMiss = 0;
        if (blcIndex >= 0)
        {
            avgInitMiss = GetStats(HISTORY_DEPTH, &stats);
            currEvent = blcEvents[blcIndex];
            wxString deflections = " Deflections: 0=" + std::to_string(currEvent.corrections[0].miss) + ", 1:" +
                wxString(std::to_string(currEvent.corrections[1].miss));
            if (currEvent.InfoCount() > 2)
                deflections += ", 2:" + std::to_string(currEvent.corrections[2].miss);
            LogStatus(wxString::Format("History state: CurrMiss=%0.2f, AvgInitMiss=%0.2f, ShCount=%d, LgCount=%d, SticCount=%d, %s",
                miss, stats.avgInitialMiss, stats.shortCount, stats.longCount, stats.stictionCount, deflections));

        }
        else
            return false;

        if (fabs(miss) >= minMove)                      // Most recent miss was big enough to look at
        {
            int corr;
            corr = (int)(floor(abs(avgInitMiss) / yRate) + 0.5);                          // unsigned correction value
            if (miss > 0)
                // UNDER-SHOOT-------------------------------
            {
                if (avgInitMiss > 0)
                {
                    // Might want to increase the blc value - but check for stiction and history of over-corrections
                    // Don't make any changes before getting two follow-on displacements after last BLC
                    if (currEvent.InfoCount() == ENTRY_CAPACITY)
                    {
                        // Stiction
                        if (stats.stictionCount > 2)
                            LogStatus("Under-shoot, no adjustment because of stiction history, window closed");
                        else
                        {
                            if (stats.longCount >= 2)             // 2 or more over-shoots in window
                                LogStatus("Under-shoot; no adjustment because of over-shoot history, window closed");
                            else
                            {
                                adjust = true;
                                *correction = corr;
                                lastIncrease = corr;
                                LogStatus("Under-shoot: nominal increase by " + std::to_string(corr) + ", window closed");
                            }
                        }
                        windowOpen = false;
                    }
                    else
                        LogStatus("Under-shoot, no adjustment, waiting for more data");
                }
                else
                {
                    LogStatus("Under-shoot, no adjustment, avgInitialMiss <= 0, window closed");
                    windowOpen = false;
                }
            }
            else
                // OVER-SHOOT --------------------------------------
            {
                if (avgInitMiss < 0 || stats.longCount > stats.shortCount || currEvent.stictionSeen)
                {
                    windowOpen = false;
                    std::string msg = "";
                    if (currEvent.InfoCount() == ENTRY_CAPACITY)
                    {
                        if (currEvent.stictionSeen && stats.stictionCount > 1)          // Seeing and low min-move can look like stiction
                        {
                            msg = "Over-shoot, stiction seen, ";
                            double stictionCorr = (int)(floor(abs(stats.avgStictionAmount) / yRate) + 0.5);
                            *correction = -stictionCorr;
                            adjust = true;
                            LogStatus(msg + "nominal decrease by " + std::to_string(*correction) + ", window closed.");
                        }
                    }
                    else
                    if (stats.longCount > stats.shortCount && blcIndex >= 4)
                    {
                        msg = "Recent history of over-shoots, ";
                        *correction = -corr;
                        RemoveOldestOvershoots(2);
                        adjust = true;
                        LogStatus(msg + "nominal decrease by " + std::to_string(*correction) + ", window closed.");
                    }
                    else
                    if (fabs(avgInitMiss) > minMove)
                    {
                        msg = "Average miss indicates over-shooting, ";
                        *correction = -corr;                     // just the usual average of misses
                        adjust = true;
                        LogStatus(msg + "nominal decrease by " + std::to_string(*correction) + ", window closed.");
                    }
                    else
                    {
                        LogStatus("Over-shoot, no correction because of small average miss, window closed.");
                    }
                }                           // end of over-shoot cases that warrant attention
                else
                {
                    correction = 0;
                    std::string msg = "Over-shoot, no adjustment, avgMiss >= 0";
                    if (currEvent.InfoCount() == ENTRY_CAPACITY)
                    {
                        windowOpen = false;
                        msg += ", window closed";
                    }
                    LogStatus(msg);
                }

            }
        }
        else
        {
            windowOpen = false;
            LogStatus("No correction, Miss < min_move, window closed");
        }

        return adjust;
    }
};

BacklashComp::BacklashComp(Mount *theMount)
{
    m_pMount = theMount;
    m_pScope = reinterpret_cast<Scope *>(theMount);
    m_pHistory = new BLCHistory();
    int lastAmt = pConfig->Profile.GetInt("/" + m_pMount->GetMountClassName() + "/DecBacklashPulse", 0);
    int lastFloor = pConfig->Profile.GetInt("/" + m_pMount->GetMountClassName() + "/DecBacklashFloor", 0);
    int lastCeiling = pConfig->Profile.GetInt("/" + m_pMount->GetMountClassName() + "/DecBacklashCeiling", 0);
    SetCompValues(lastAmt, lastFloor, lastCeiling);
>>>>>>> d06fb71c
    if (m_pulseWidth > 0)
        m_compActive = pConfig->Profile.GetBoolean("/" + m_pScope->GetMountClassName() + "/BacklashCompEnabled", false);
    else
        m_compActive = false;
    m_lastDirection = NONE;
    if (m_compActive)
        Debug.Write(wxString::Format("BLC: Enabled with correction = %d ms, Floor = %d, Ceiling = %d, %s\n",
        m_pulseWidth, m_adjustmentFloor, m_adjustmentCeiling, m_fixedSize ? "Fixed" : "Adjustable"));
    else
        Debug.Write("BLC: Backlash compensation is disabled\n");
}

int BacklashComp::GetBacklashPulseMaxValue()
{
    return MAX_COMP_AMOUNT;
}

int BacklashComp::GetBacklashPulseMinValue()
{
    return MIN_COMP_AMOUNT;
}
    
void BacklashComp::GetBacklashCompSettings(int* pulseWidth, int* floor, int* ceiling)
{
    *pulseWidth = m_pulseWidth;
    *floor = m_adjustmentFloor;
    *ceiling = m_adjustmentCeiling;
}

// Private method to be sure all comp values are in-synch and don't exceed limits
// May change max-move value for Dec depending on the context
void BacklashComp::SetCompValues(int requestedSize, int floor, int ceiling)
{
    m_pulseWidth = wxMax(0, wxMin(requestedSize, MAX_COMP_AMOUNT));
    if (floor > m_pulseWidth || floor < MIN_COMP_AMOUNT)                        // Coming from GA
        m_adjustmentFloor = wxMax(0.5 * m_pulseWidth, MIN_COMP_AMOUNT);
    else
        m_adjustmentFloor = floor;
    if (ceiling < m_pulseWidth)
        m_adjustmentCeiling = wxMin(1.50 * m_pulseWidth, MAX_COMP_AMOUNT);
    else
        m_adjustmentCeiling = wxMin(ceiling, MAX_COMP_AMOUNT);
    m_fixedSize = abs(m_adjustmentCeiling - m_adjustmentFloor) < 100;
    if (m_pulseWidth > m_pScope->GetMaxDecDuration())
        m_pScope->SetMaxDecDuration(m_pulseWidth);
}

// Public method to ask for a set of backlash comp settings.  Ceiling == 0 implies compute a default
void BacklashComp::SetBacklashPulse(int ms, int floor, int ceiling)
{
    if (m_pulseWidth != ms || m_adjustmentFloor != floor|| m_adjustmentCeiling != ceiling)
    {
        int oldBLC = m_pulseWidth;
        SetCompValues(ms, floor, ceiling);
        pFrame->NotifyGuidingParam("Backlash comp amount", m_pulseWidth);
        Debug.Write(wxString::Format("BLC: Comp pulse set to %d ms, Floor = %d ms,Ceiling = %d ms, %s\n", 
            m_pulseWidth, m_adjustmentFloor, m_adjustmentCeiling, m_fixedSize ? "Fixed" : "Adjustable"));
        if (abs(m_pulseWidth - oldBLC) > 100)
        {
            m_pHistory->ClearHistory();
            m_pHistory->CloseWindow();
        }
    }

<<<<<<< HEAD
    pConfig->Profile.SetInt("/" + m_pScope->GetMountClassName() + "/DecBacklashPulse", m_pulseWidth);
    pConfig->Profile.SetInt("/" + m_pScope->GetMountClassName() + "/DecBacklashCeiling", m_adjustmentCeiling);
    pConfig->Profile.SetBoolean("/" + m_pScope->GetMountClassName() + "/DecBackLashFixed", m_fixedSize);
=======
    pConfig->Profile.SetInt("/" + m_pMount->GetMountClassName() + "/DecBacklashPulse", m_pulseWidth);
    pConfig->Profile.SetInt("/" + m_pMount->GetMountClassName() + "/DecBacklashFloor", m_adjustmentFloor);
    pConfig->Profile.SetInt("/" + m_pMount->GetMountClassName() + "/DecBacklashCeiling", m_adjustmentCeiling);
>>>>>>> d06fb71c
}

void BacklashComp::EnableBacklashComp(bool enable)
{
    if (m_compActive != enable)
    {
        pFrame->NotifyGuidingParam("Backlash comp enabled", enable);
    }

    m_compActive = enable;
<<<<<<< HEAD
    pConfig->Profile.SetBoolean("/" + m_pScope->GetMountClassName() + "/BacklashCompEnabled", m_compActive);
=======
    ResetBaseline();
    pConfig->Profile.SetBoolean("/" + m_pMount->GetMountClassName() + "/BacklashCompEnabled", m_compActive);
>>>>>>> d06fb71c
    Debug.Write(wxString::Format("BLC: Backlash comp %s, Comp pulse = %d ms\n", m_compActive ? "enabled" : "disabled", m_pulseWidth));
}

void BacklashComp::ResetBaseline()
{
    if (m_compActive)
    {
        m_lastDirection = NONE;
        m_pHistory->CloseWindow();
        Debug.Write("BLC: Last direction was reset\n");
    }
}

void BacklashComp::TrackBLCResults(unsigned int moveTypeOptions, double yDistance, double minMove, double yRate)
{
    if (moveTypeOptions & MOVEOPT_USE_BLC)
    {
        // only track algorithm result moves, do not track "fast
        // recovery after dither" moves or deduced moves or AO bump
        // moves
        // TODO-bw is this right?
        bool isAlgoResultMove = (moveTypeOptions & MOVEOPT_ALGO_RESULT) != 0;

        if (isAlgoResultMove)
        {
            if (m_justCompensated && !m_fixedSize)
                _TrackBLCResults(moveTypeOptions, yDistance, minMove, yRate);
        }
    }
    else
    {
        // BLC not allowed -- a calibration move or something like that
        ResetBaseline();
    }
}

void BacklashComp::_TrackBLCResults(unsigned int moveTypeOptions, double yDistance, double minMove, double yRate)
{
    assert(m_pHistory->WindowOpen()); // caller checks this

    // The previous Dec correction included a BLC

    // Record the history even if residual error is zero. Sign convention has nothing to do with N or S direction - only whether we
    // needed more correction (+) or less (-)
    GUIDE_DIRECTION dir = yDistance > 0.0 ? DOWN : UP;
    yDistance = fabs(yDistance);
    double miss;
    double adjustment;
    double nominalBLC;
    if (dir == m_lastDirection)
        miss = yDistance;            // + => we needed more of the same, under-shoot
    else
        miss = -yDistance;           // over-shoot
    minMove = fmax(minMove, 0);         // Algo w/ no min-move returns -1

    m_pHistory->AddDeflection(wxGetCurrentTime(), miss, minMove);
    if (m_pHistory->AdjustmentNeeded(miss, minMove, yRate, &adjustment))
    {
<<<<<<< HEAD
        // Compute the average residual error
        int numPoints = m_residualOffsets.GetCount();
        double avgMiss = 0.;
        for (int inx = 0; inx < numPoints; inx++)
            avgMiss += m_residualOffsets.Item(inx);
        avgMiss = avgMiss / numPoints;

        if (fabs(avgMiss) > minMove)                        // Don't make micro-adjustments
        {
            int corr = (int)floor(fabs(avgMiss / yRate) + 0.5);
            int nominalBLC;
            int newBLC;
            if (miss >= 0)                                  // We under-shot the target
            {
                if (avgMiss > 0)
                    nominalBLC = m_pulseWidth + corr;
                else
                    nominalBLC = m_pulseWidth;              // Need more evidence of under-shooting
                // Don't increase by more than 10% or go above ceiling
                newBLC = ROUND(fmin(m_pulseWidth * 1.1, wxMin(m_adjustmentCeiling, nominalBLC)));
            }
            else
            {                                              // we over-shot the target
                if (avgMiss < 0)
                    nominalBLC = m_pulseWidth - corr;
                else
                    nominalBLC = m_pulseWidth;            // Need more evidence of over-shooting
                // Don't decrease by more than 20% or go below zero
                newBLC = ROUND(fmax(0.8 * m_pulseWidth, wxMax(0, nominalBLC)));
            }

            if (newBLC != m_pulseWidth && numPoints > 2)
                m_residualOffsets.RemoveAt(0);               // Don't let initial big deflection dominate adjustments
            if (newBLC != m_pulseWidth)
            {
                Debug.Write(wxString::Format("BLC: Adjustment from %d to %d based on avg residual of %.1f px\n", m_pulseWidth, newBLC, avgMiss));
                if (nominalBLC > m_adjustmentCeiling)
                    Debug.Write("BLC: Adjustment upward limited by ceiling\n");
                pConfig->Profile.SetInt("/" + m_pScope->GetMountClassName() + "/DecBacklashPulse", newBLC);
                SetCompValues(newBLC, false, m_adjustmentCeiling);
            }
            else
            if (nominalBLC > m_adjustmentCeiling)
                Debug.Write("BLC: Adjustment upward limited by ceiling\n");

        }
=======
        int newBLC;
        nominalBLC = m_pulseWidth + adjustment;
        if (nominalBLC > m_pulseWidth)
            newBLC = ROUND(fmin(m_pulseWidth * 1.1, wxMin(m_adjustmentCeiling, nominalBLC)));
        else
            newBLC = ROUND(fmax(0.8 * m_pulseWidth, wxMax(0, nominalBLC)));
        if (nominalBLC < m_adjustmentFloor)
            Debug.Write(wxString::Format("BLC: Pulse decrease limited by floor of %d\n", m_adjustmentFloor));
        else
        if (nominalBLC > m_adjustmentCeiling)
            Debug.Write(wxString::Format("BLC: Pulse increase limited by ceiling of %d\n", m_adjustmentCeiling));
        else
            Debug.Write(wxString::Format("BLC: Pulse adjusted to %d\n", newBLC));
        pConfig->Profile.SetInt("/" + m_pMount->GetMountClassName() + "/DecBacklashPulse", newBLC);
        SetCompValues(newBLC, m_adjustmentFloor, m_adjustmentCeiling);
>>>>>>> d06fb71c
    }

}

void BacklashComp::TrackBLCResults(double yDistance, double minMove, double yRate)
{
    if (m_pHistory->WindowOpen() && !m_fixedSize)
        _TrackBLCResults(yDistance, minMove, yRate);
}

// Possibly add the backlash comp to the pending guide pulse (yAmount)
void BacklashComp::ApplyBacklashComp(unsigned int moveTypeOptions, int dir, double yDist, int *yAmount)
{
<<<<<<< HEAD
    if (*yAmount == 0 || !m_pScope->GetGuidingEnabled())
        return;

    m_justCompensated = false;

=======
>>>>>>> d06fb71c
    if (!m_compActive || m_pulseWidth <= 0 || yDist == 0.0)
        return;

    if (m_lastDirection != NONE && dir != m_lastDirection)
    {
        *yAmount += m_pulseWidth;
        m_pHistory->RecordNewBLC(wxGetCurrentTime(), yDist);
        
        Debug.Write(wxString::Format("BLC: Dec direction reversal from %s to %s, backlash comp pulse of %d applied\n",
            m_lastDirection == NORTH ? "North" : "South", dir == NORTH ? "North" : "South", m_pulseWidth));
    }

    m_lastDirection = dir;
}

// Class for implementing the backlash graph dialog
class BacklashGraph : public wxDialog
{
    BacklashTool *m_BLT;
public:
    BacklashGraph(wxDialog *parent, BacklashTool *pBL);
    wxBitmap CreateGraph(int graphicWidth, int graphicHeight);
};

BacklashGraph::BacklashGraph(wxDialog *parent, BacklashTool *pBL)
    : wxDialog(parent, wxID_ANY, wxGetTranslation(_("Backlash Results")), wxDefaultPosition, wxSize(500, 400))
{
    m_BLT = pBL;

    // Just but a big button area for the graph with a button below it
    wxBoxSizer *vSizer = new wxBoxSizer(wxVERTICAL);
    // Use a bitmap button so we don't waste cycles in paint events
    wxBitmap theGraph = CreateGraph(450, 300);
    wxBitmapButton *graphButton = new wxBitmapButton(this, wxID_ANY, theGraph, wxDefaultPosition, wxSize(450, 300), wxBU_AUTODRAW | wxBU_EXACTFIT);
    vSizer->Add(graphButton, 0, wxALIGN_CENTER_HORIZONTAL | wxALL | wxFIXED_MINSIZE, 5);
    graphButton->SetBitmapDisabled(theGraph);
    graphButton->Enable(false);

    // ok button because we're modal
    vSizer->Add(
        CreateButtonSizer(wxOK),
        wxSizerFlags(0).Expand().Border(wxALL, 10));

    SetSizerAndFit(vSizer);
}

wxBitmap BacklashGraph::CreateGraph(int bmpWidth, int bmpHeight)
{
    wxMemoryDC dc;
    wxBitmap bmp(bmpWidth, bmpHeight, -1);
    wxColour decColor = pFrame->pGraphLog->GetDecOrDyColor();
    wxColour idealColor("WHITE");
    wxPen axisPen("GREY", 3, wxCROSS_HATCH);
    wxPen decPen(decColor, 3, wxSOLID);
    wxPen idealPen(idealColor, 3, wxSOLID);
    wxBrush decBrush(decColor, wxSOLID);
    wxBrush idealBrush(idealColor, wxSOLID);
    //double fakeNorthPoints[] =
    //{152.04, 164.77, 176.34, 188.5, 200.25, 212.36, 224.21, 236.89, 248.62, 260.25, 271.34, 283.54, 294.79, 307.56, 319.22, 330.87, 343.37, 355.75, 367.52, 379.7, 391.22, 403.89, 415.34, 427.09, 439.41, 450.36, 462.6};
    //double fakeSouthPoints[] =
    //{474.84, 474.9, 464.01, 451.83, 438.08, 426, 414.68, 401.15, 390.39, 377.22, 366.17, 353.45, 340.75, 328.31, 316.93, 304.55, 292.42, 280.45, 269.03, 255.02, 243.76, 231.53, 219.43, 207.35, 195.22, 183.06, 169.47};
    //std::vector <double> northSteps(fakeNorthPoints, fakeNorthPoints + 27);
    //std::vector <double> southSteps(fakeSouthPoints, fakeSouthPoints + 27);
    std::vector <double> northSteps = m_BLT->GetNorthSteps();
    std::vector <double> southSteps = m_BLT->GetSouthSteps();

    double xScaleFactor;
    double yScaleFactor;
    int xOrigin;
    int yOrigin;
    int ptRadius;
    int graphWindowWidth;
    int graphWindowHeight;
    int numNorth;
    double northInc;
    int numSouth;

    // Find the max excursion from the origin in order to scale the points to fit the bitmap
    double maxDec = -9999.0;
    double minDec = 9999.0;
    for (auto it = northSteps.begin(); it != northSteps.end(); ++it)
    {
        maxDec = wxMax(maxDec, *it);
        minDec = wxMin(minDec, *it);
    }

    for (auto it = southSteps.begin(); it != southSteps.end(); ++it)
    {
        maxDec = wxMax(maxDec, *it);
        minDec = wxMin(minDec, *it);
    }

    graphWindowWidth = bmpWidth;
    graphWindowHeight = 0.7 * bmpHeight;
    yScaleFactor = (graphWindowHeight) / (maxDec - minDec + 1);
    xScaleFactor = (graphWindowWidth) / (northSteps.size() + southSteps.size());

    // Since we get mount coordinates, north steps will always be in ascending order
    numNorth = northSteps.size();
    northInc = (northSteps.at(numNorth - 1) - northSteps.at(0)) / numNorth;
    numSouth = southSteps.size();       // Should be same as numNorth but be careful

    dc.SelectObject(bmp);
    dc.SetBackground(*wxBLACK_BRUSH);

    dc.SetFont(wxFont(12, wxFONTFAMILY_DEFAULT, wxFONTSTYLE_NORMAL, wxFONTWEIGHT_NORMAL));
    dc.Clear();

    // Bottom and top labels
    dc.SetTextForeground(idealColor);
    dc.DrawText(_("Ideal"), 0.7 * graphWindowWidth, bmpHeight - 25);
    dc.SetTextForeground(decColor);
    dc.DrawText(_("Measured"), 0.2 * graphWindowWidth, bmpHeight - 25);
    dc.DrawText(_("North"), 0.1 * graphWindowWidth, 10);
    dc.DrawText(_("South"), 0.8 * graphWindowWidth, 10);
    // Draw the axes
    dc.SetPen(axisPen);
    xOrigin = graphWindowWidth / 2;
    yOrigin = graphWindowHeight + 40;           // Leave room at the top for labels and such
    dc.DrawLine(0, yOrigin, graphWindowWidth, yOrigin);    // x
    dc.DrawLine(xOrigin, yOrigin, xOrigin, 0);             // y

    // Draw the north steps
    dc.SetPen(decPen);
    dc.SetBrush(decBrush);
    ptRadius = 2;

    for (int i = 0; i < numNorth; i++)
    {
        dc.DrawCircle(wxPoint(i * xScaleFactor, round(yOrigin - (northSteps.at(i) - minDec) * yScaleFactor)), ptRadius);
    }

    // Draw the south steps
    for (int i = 0; i < numSouth; i++)
    {
        dc.DrawCircle(wxPoint((i + numNorth) * xScaleFactor, round(yOrigin - (southSteps.at(i) - minDec) * yScaleFactor)), ptRadius);
    }

    // Now show an ideal south recovery line
    dc.SetPen(idealPen);
    dc.SetBrush(idealBrush);

    double peakSouth = southSteps.at(0);
    for (int i = 1; i <= numNorth; i++)
    {
        wxPoint where = wxPoint((i + numNorth)* xScaleFactor, round(yOrigin - (peakSouth - i * northInc - minDec) * yScaleFactor));
        dc.DrawCircle(where, ptRadius);
    }

    dc.SelectObject(wxNullBitmap);
    return bmp;
}

// -------------------  BacklashTool Implementation

// Support class (struct) for computing on-the-fly mean and variance
RunningStats::RunningStats() : count(0), currentSS(0), currentMean(0)
{
}

void RunningStats::Reset()
{
    count = 0;
    currentSS = 0;
    currentMean = 0;
}

void RunningStats::AddDelta(double val)
{
    count++;
    if (count == 1)
    {
        currentMean = val;
    }
    else
    {
        double newMean = currentMean + (val - currentMean) / count;
        currentSS = currentSS + (val - currentMean) * (val - newMean);

        currentMean = newMean;
    }

};

BacklashTool::BacklashTool()
{
    m_scope = TheScope();

    m_lastDecGuideRate = GetLastDecGuideRate();     // -1 if we aren't calibrated
    if (m_lastDecGuideRate > 0)
        m_bltState = BLT_STATE_INITIALIZE;
    else
    {
        m_bltState = BLT_STATE_ABORTED;
        m_lastStatus = _("Backlash measurement cannot be run - please re-run your mount calibration");
        Debug.Write("BLT: Could not get calibration data\n");
    }
    m_backlashResultPx = 0;
    m_backlashResultMs = 0;
    m_cumClearingDistance = 0;
    m_backlashExemption = false;
}

double BacklashTool::GetLastDecGuideRate()
{
    double rtnVal;
    Calibration lastCalibration;
    m_scope->GetLastCalibration(&lastCalibration);

    if (lastCalibration.isValid)
    {
        rtnVal = lastCalibration.yRate;
    }
    else
    {
        rtnVal = -1;
    }
    return rtnVal;
}

void BacklashTool::StartMeasurement(double DriftPerMin)
{
    m_bltState = BLT_STATE_INITIALIZE;
    m_driftPerSec = DriftPerMin / 60.0;
    m_northBLSteps.clear();
    m_southBLSteps.clear();
    m_stats.Reset();
    DecMeasurementStep(pFrame->pGuider->CurrentPosition());
}

void BacklashTool::StopMeasurement()
{
    m_bltState = BLT_STATE_ABORTED;
    DecMeasurementStep(pFrame->pGuider->CurrentPosition());
}

static bool OutOfRoom(const wxSize& frameSize, double camX, double camY, int margin)
{
    return camX < margin ||
        camY < margin ||
        camX >= frameSize.GetWidth() - margin ||
        camY >= frameSize.GetHeight() - margin;
}

// Measure the apparent backlash by looking at the first south moves, looking to see when the mount moves consistently at the expected rate
// Goal is to establish a good seed value for backlash compensation, not to accurately measure the hardware performance
BacklashTool::MeasurementResults BacklashTool::ComputeBacklashPx(double* bltPx, int* bltMs, double* northRate)
{
    std::vector <double> sortedNorthMoves;
    double expectedAmount;
    double expectedMagnitude;
    double earlySouthMoves = 0;
    double blPx;
    double northDelta = 0;
    double driftPxPerFrame;
    double nRate;
    BacklashTool::MeasurementResults rslt;

    *bltPx = 0;
    *bltMs = 0;
    *northRate = m_lastDecGuideRate;
    if (m_northBLSteps.size() > 3)
    {
        // Build a sorted list of north dec deltas to compute a median move amount
        for (int inx = 1; inx < m_northBLSteps.size(); inx++)
        {
            double delta = m_northBLSteps[inx] - m_northBLSteps[inx - 1];
            sortedNorthMoves.push_back(delta);
            northDelta += delta;
        }
        std::sort(sortedNorthMoves.begin(), sortedNorthMoves.end());

        // figure out the drift-related corrections
        double driftAmtPx = m_driftPerSec * (m_msmtEndTime - m_msmtStartTime) / 1000;               // amount of drift in px for entire north measurement period
        int stepCount = sortedNorthMoves.size();
        nRate = fabs((northDelta - driftAmtPx) / (stepCount * m_pulseWidth));                       // drift-corrected empirical measure of north rate
        driftPxPerFrame = driftAmtPx / stepCount;
        Debug.Write(wxString::Format("BLT: Drift correction of %0.2f px applied to total north moves of %0.2f px, %0.3f px/frame\n", driftAmtPx, northDelta, driftPxPerFrame));
        Debug.Write(wxString::Format("BLT: Empirical north rate = %.2f px/s \n", nRate * 1000));

        // Compute an expected movement of 90% of the median delta north moves (px).  Use the 90% tolerance to avoid situations where the south rate
        // never matches the north rate yet the mount is moving consistently
        expectedAmount = 0.9 * sortedNorthMoves[(int)(sortedNorthMoves.size() / 2.0)];
        expectedMagnitude = fabs(expectedAmount);
        int goodSouthMoves = 0;
        for (int step = 1; step < m_southBLSteps.size(); step++)
        {
            double southMove = m_southBLSteps[step] - m_southBLSteps[step-1];
            earlySouthMoves += southMove;
            if (fabs(southMove) >= expectedMagnitude && southMove < 0)     // Big enough move and in the correct (south) direction
            {
                goodSouthMoves++;
                // We want two consecutive south moves that meet or exceed the expected magnitude.  This sidesteps situations where the mount shows a "false start" south
                if (goodSouthMoves == 2)
                {
                    // bl = sum(expected moves) - sum(actual moves) - (drift correction for that period)
                    blPx = step * expectedMagnitude - fabs(earlySouthMoves - step * driftPxPerFrame);               // drift-corrected backlash amount
                    if (blPx * nRate < -200)
                        rslt = MEASUREMENT_SANITY;              // large negative number
                    else
                    if (blPx >= 0.5 * northDelta)
                        rslt = MEASUREMENT_TOO_FEW_NORTH;       // bl large compared to total north moves
                    else
                        rslt = MEASUREMENT_VALID;
                    if (blPx < 0)
                    {
                        Debug.Write(wxString::Format("BLT: Negative measurement = %0.2f px, forcing to zero\n", blPx));
                        blPx = 0;
                    }
                    break;
                }
            }
            else
            if (goodSouthMoves > 0)
                goodSouthMoves--;
        }
        if (goodSouthMoves < 2)
            rslt = MEASUREMENT_TOO_FEW_SOUTH;
    }
    else
        rslt = MEASUREMENT_TOO_FEW_NORTH;
    // Update the ref variables
    *bltPx = blPx;
    *bltMs = (int)(blPx / nRate);
    *northRate = nRate;
    return rslt;
}

void BacklashTool::DecMeasurementStep(const PHD_Point& currentCamLoc)
{
    double decDelta = 0.;
    double amt = 0;
    // double fakeDeltas []= {0, -5, -2, 2, 4, 5, 5, 5, 5 };
    PHD_Point currMountLocation;
    double tol;
    try
    {
        if (m_scope->TransformCameraCoordinatesToMountCoordinates(currentCamLoc, currMountLocation))
            throw ERROR_INFO("BLT: CamToMount xForm failed");
        if (m_bltState != BLT_STATE_INITIALIZE)
        {
            decDelta = currMountLocation.Y - m_markerPoint.Y;
            m_cumClearingDistance += decDelta;                                    // use signed value
            //if (m_bltState == BLT_STATE_CLEAR_NORTH)                            // DEBUG ONLY
            //    decDelta = fakeDeltas[wxMin(m_stepCount, 7)];
        }
        switch (m_bltState)
        {
        case BLT_STATE_INITIALIZE:
            m_stepCount = 0;
            m_markerPoint = currMountLocation;
            m_startingPoint = currMountLocation;
            // Compute pulse size for clearing backlash - just use the last known guide rate
            if (m_lastDecGuideRate <= 0)
                m_lastDecGuideRate = GetLastDecGuideRate();             // try it again, maybe the user has since calibrated
            if (m_lastDecGuideRate > 0)
            {
                m_pulseWidth = BACKLASH_EXPECTED_DISTANCE * 1.25 / m_lastDecGuideRate;      // px/px_per_ms, bump it to sidestep near misses
                m_acceptedMoves = 0;
                m_lastClearRslt = 0;
                m_cumClearingDistance = 0;
                m_backlashExemption = false;
                m_Rslt = MEASUREMENT_VALID;
                // Get this state machine in synch with the guider state machine - let it drive us, starting with backlash clearing step
                m_bltState = BLT_STATE_CLEAR_NORTH;
                m_scope->SetGuidingEnabled(true);
                pFrame->pGuider->EnableMeasurementMode(true);                   // Measurement results now come to us
            }
            else
            {
                m_bltState = BLT_STATE_ABORTED;
                m_lastStatus = _("Backlash measurement cannot be run - Dec guide rate not available");
                Debug.Write("BLT: Could not get calibration data\n");
            }
            break;

        case BLT_STATE_CLEAR_NORTH:
            // Want to see the mount moving north for 3 consecutive moves of >= expected distance pixels
            if (m_stepCount == 0)
            {
                // Get things moving with the first clearing pulse
                Debug.Write(wxString::Format("BLT starting North backlash clearing using pulse width of %d,"
                    " looking for moves >= %d px\n", m_pulseWidth, BACKLASH_EXPECTED_DISTANCE));
                pFrame->ScheduleCalibrationMove(m_scope, NORTH, m_pulseWidth);
                m_stepCount = 1;
                m_lastStatus = wxString::Format(_("Clearing North backlash, step %d"), m_stepCount);
                break;
            }
            if (fabs(decDelta) >= BACKLASH_EXPECTED_DISTANCE)
            {
                if (m_acceptedMoves == 0 || (m_lastClearRslt * decDelta) > 0)    // Just starting or still moving in same direction
                {
                    m_acceptedMoves++;
                    Debug.Write(wxString::Format("BLT accepted clearing move of %0.2f\n", decDelta));
                }
                else
                {
                    m_acceptedMoves = 0;            // Reset on a direction reversal
                    Debug.Write(wxString::Format("BLT rejected clearing move of %0.2f, direction reversal\n", decDelta));
                }
            }
            else
                Debug.Write(wxString::Format("BLT backlash clearing move of %0.2f px was not large enough\n", decDelta));
            if (m_acceptedMoves < BACKLASH_MIN_COUNT)                    // More work to do
            {
                if (m_stepCount < MAX_CLEARING_STEPS)
                {
                    if (fabs(m_cumClearingDistance) > BACKLASH_EXEMPTION_DISTANCE)
                    {
                        // We moved the mount a substantial distance north but the individual moves were too small - probably a bad calibration,
                        // so let the user proceed with backlash measurement before we push the star too far
                        Debug.Write(wxString::Format("BLT: Cum backlash of %0.2f px is at least half of expected, continue with backlash measurement\n", m_cumClearingDistance));
                        m_backlashExemption = true;
                    }
                    else
                    {
                        if (!OutOfRoom(pCamera->FullSize, currentCamLoc.X, currentCamLoc.Y, pFrame->pGuider->GetMaxMovePixels()))
                        {
                            pFrame->ScheduleCalibrationMove(m_scope, NORTH, m_pulseWidth);
                            m_stepCount++;
                            m_markerPoint = currMountLocation;
                            m_lastClearRslt = decDelta;
                            m_lastStatus = wxString::Format(_("Clearing North backlash, step %d (up to limit of %d)"), m_stepCount, MAX_CLEARING_STEPS);
                            Debug.Write(wxString::Format("BLT: %s, LastDecDelta = %0.2f px\n", m_lastStatus, decDelta));
                            break;
                        }
                    }
                }
                else
                {
                    m_lastStatus = _("Could not clear North backlash - test failed");
                    m_Rslt = MEASUREMENT_BL_NOT_CLEARED;
                    throw (wxString("BLT: Could not clear north backlash"));
                }
            }
            if (m_acceptedMoves >= BACKLASH_MIN_COUNT || m_backlashExemption || OutOfRoom(pCamera->FullSize, currentCamLoc.X, currentCamLoc.Y, pFrame->pGuider->GetMaxMovePixels()))    // Ok to go ahead with actual backlash measurement
            {
                m_bltState = BLT_STATE_STEP_NORTH;
                double totalBacklashCleared = m_stepCount * m_pulseWidth;
                // Want to move the mount North at >=500 ms, regardless of image scale. But reduce pulse width if it would exceed 80% of the tracking rectangle -
                // need to leave some room for seeing deflections and dec drift
                m_pulseWidth = wxMax((int)NORTH_PULSE_SIZE, m_scope->GetCalibrationDuration());
                m_pulseWidth = wxMin(m_pulseWidth, (int)floor(0.7 * (double)pFrame->pGuider->GetMaxMovePixels() / m_lastDecGuideRate));
                m_stepCount = 0;
                // Move 50% more than the backlash we cleared or >=8 secs, whichever is greater.  We want to leave plenty of room
                // for giving South moves time to clear backlash and actually get moving
                m_northPulseCount = wxMax((MAX_NORTH_PULSES + m_pulseWidth - 1) / m_pulseWidth,
                                          totalBacklashCleared * 1.5 / m_pulseWidth);  // Up to 8 secs

                Debug.Write(wxString::Format("BLT: Starting North moves at Dec=%0.2f\n", currMountLocation.Y));
                m_msmtStartTime = ::wxGetUTCTimeMillis().GetValue();
                // falling through to start moving North
            }

        case BLT_STATE_STEP_NORTH:
            if (m_stepCount < m_northPulseCount && !OutOfRoom(pCamera->FullSize, currentCamLoc.X, currentCamLoc.Y, pFrame->pGuider->GetMaxMovePixels()))
            {
                m_lastStatus = wxString::Format(_("Moving North for %d ms, step %d / %d"), m_pulseWidth, m_stepCount + 1, m_northPulseCount);
                double deltaN;
                if (m_stepCount >= 1)
                {
                    deltaN = currMountLocation.Y - m_northBLSteps.back();
                    m_stats.AddDelta(deltaN);
                }
                else
                {
                    deltaN = 0;
                    m_markerPoint = currMountLocation;            // Marker point at start of Dec moves North
                }
                Debug.Write(wxString::Format("BLT: %s, DecLoc = %0.2f, DeltaDec = %0.2f\n", m_lastStatus, currMountLocation.Y, deltaN));
                m_northBLSteps.push_back(currMountLocation.Y);
                pFrame->ScheduleCalibrationMove(m_scope, NORTH, m_pulseWidth);
                m_stepCount++;
                break;
            }
            else
            {
                // Either got finished or ran out of room
                m_msmtEndTime = ::wxGetUTCTimeMillis().GetValue();
                double deltaN = 0;
                if (m_stepCount >= 1)
                {
                    deltaN = currMountLocation.Y - m_northBLSteps.back();
                    m_stats.AddDelta(deltaN);
                }
                Debug.Write(wxString::Format("BLT: North pulses ended at Dec location %0.2f, TotalDecDelta=%0.2f px, LastDeltaDec = %0.2f\n", currMountLocation.Y, decDelta, deltaN));
                m_northBLSteps.push_back(currMountLocation.Y);
                if (m_stepCount < m_northPulseCount)
                {
                    if (m_stepCount < 0.5 * m_northPulseCount)
                    {
                        m_lastStatus = _("Star too close to edge for accurate measurement of backlash. Choose a star farther from the edge.");
                        m_Rslt = MEASUREMENT_TOO_FEW_NORTH;
                        throw (wxString("BLT: Too few north moves"));
                    }
                    Debug.Write("BLT: North pulses truncated, too close to frame edge\n");
                }
                m_northPulseCount = m_stepCount;
                m_stepCount = 0;
                m_bltState = BLT_STATE_STEP_SOUTH;
                // falling through to moving back South
            }

        case BLT_STATE_STEP_SOUTH:
            if (m_stepCount < m_northPulseCount)
            {
                m_lastStatus = wxString::Format(_("Moving South for %d ms, step %d / %d"), m_pulseWidth, m_stepCount + 1, m_northPulseCount);
                Debug.Write(wxString::Format("BLT: %s, DecLoc = %0.2f\n", m_lastStatus, currMountLocation.Y));
                m_southBLSteps.push_back(currMountLocation.Y);
                pFrame->ScheduleCalibrationMove(m_scope, SOUTH, m_pulseWidth);
                m_stepCount++;
                break;
            }

            // Now see where we ended up - fall through to computing and testing a correction
            Debug.Write(wxString::Format("BLT: South pulses ended at Dec location %0.2f\n", currMountLocation.Y));
            m_southBLSteps.push_back(currMountLocation.Y);
            m_endSouth = currMountLocation;
            m_bltState = BLT_STATE_TEST_CORRECTION;
            m_stepCount = 0;
            // fall through

        case BLT_STATE_TEST_CORRECTION:
            if (m_stepCount == 0)
            {
                m_Rslt = ComputeBacklashPx(&m_backlashResultPx, &m_backlashResultMs, &m_northRate);
                if (m_Rslt != MEASUREMENT_VALID)
                {
                    // Abort the test and show an explanatory status in the GA dialog
                    switch (m_Rslt)
                    {
                    case MEASUREMENT_SANITY:
                        m_lastStatus = _("Dec movements too erratic - test failed");
                        throw (wxString("BLT: Calculation failed sanity check"));
                        break;
                    case MEASUREMENT_TOO_FEW_NORTH:
                        break;                                  // Won't happen, handled above
                    case MEASUREMENT_TOO_FEW_SOUTH:
                        m_lastStatus = _("Mount never established consistent south moves - test failed");
                        throw (wxString("BLT: Too few acceptable south moves"));
                        break;
                    default:
			break;
                    }
                }

                double sigmaPx;
                double sigmaMs;
                GetBacklashSigma(&sigmaPx, &sigmaMs);
                Debug.Write(wxString::Format("BLT: Trial backlash amount is %0.2f px, %d ms, sigma = %0.1f px\n", m_backlashResultPx, m_backlashResultMs,
                    sigmaPx));
                if (m_backlashResultMs > 0)
                {
                    // Don't try this refinement if the clearing pulse will cause us to lose the star
                    if (m_backlashResultPx < pFrame->pGuider->GetMaxMovePixels())
                    {
                        m_lastStatus = wxString::Format(_("Issuing test backlash correction of %d ms"), m_backlashResultMs);
                        Debug.Write(m_lastStatus + "\n");
                        // This should put us back roughly to where we issued the big North pulse unless the backlash is very large
                        pFrame->ScheduleCalibrationMove(m_scope, SOUTH, m_backlashResultMs);
                        m_stepCount++;
                    }
                    else
                    {
                        int maxFrameMove = (int)floor((double)pFrame->pGuider->GetMaxMovePixels() / m_northRate);
                        Debug.Write(wxString::Format("BLT: Clearing pulse is very large, issuing max S move of %d\n", maxFrameMove));
                        pFrame->ScheduleCalibrationMove(m_scope, SOUTH, maxFrameMove);       // One more pulse to cycle the state machine
                        m_bltState = BLT_STATE_RESTORE;
                    }
                }
                else
                {
                    m_bltState = BLT_STATE_RESTORE;
                    m_stepCount = 0;
                    // fall through, no need for test pulse
                }
                break;
            }
            // See how close we came, maybe fine-tune a bit
            Debug.Write(wxString::Format("BLT: Trial backlash pulse resulted in net DecDelta = %0.2f px, Dec Location %0.2f\n", decDelta, currMountLocation.Y));
            tol = TRIAL_TOLERANCE_AS / pFrame->GetCameraPixelScale();                           // tolerance in units of px
            if (fabs(decDelta) > tol)                                                           // decDelta = (current - markerPoint)
            {
                double pulse_delta = fabs(currMountLocation.Y - m_endSouth.Y);                  // How far we moved with the test pulse
                double target_delta = fabs(m_markerPoint.Y - m_endSouth.Y);                     // How far we needed to go
                if ((m_endSouth.Y - m_markerPoint.Y) * decDelta < 0)                            // Sign change, went too far
                {
                    //m_backlashResultMs *= target_delta / pulse_delta;
                    Debug.Write(wxString::Format("BLT: Nominal backlash value over-shot by %0.2f X\n", target_delta / pulse_delta));
                }
                else
                {
                    double corr_factor = (target_delta / pulse_delta - 1.0) * 0.5 + 1.0;
                    //m_backlashResultMs *= corr_factor;
                    Debug.Write(wxString::Format("BLT: Nominal backlash value under-shot by %0.2f X\n", target_delta / pulse_delta));
                }
            }
            else
                Debug.Write(wxString::Format("BLT: Nominal backlash pulse resulted in final delta of %0.1f a-s\n", fabs(decDelta) * pFrame->GetCameraPixelScale()));

            m_bltState = BLT_STATE_RESTORE;
            m_stepCount = 0;
            // fall through

        case BLT_STATE_RESTORE:
            // We could be a considerable distance from where we started, so get back close to the starting point without losing the star
            if (m_stepCount == 0)
            {
                Debug.Write(wxString::Format("BLT: Starting Dec position at %0.2f, Ending Dec position at %0.2f\n", m_markerPoint.Y, currMountLocation.Y));
                amt = fabs(currMountLocation.Y - m_startingPoint.Y);
                if (amt > pFrame->pGuider->GetMaxMovePixels())
                {
                    m_restoreCount = (int)floor((amt / m_northRate) / m_pulseWidth);
                    Debug.Write(wxString::Format("BLT: Final restore distance is %0.1f px, approx %d steps\n", amt, m_restoreCount));
                    m_stepCount = 0;
                }
                else
                    m_bltState = BLT_STATE_WRAPUP;
            }
            if (m_stepCount < m_restoreCount)
            {

                pFrame->ScheduleCalibrationMove(m_scope, SOUTH, m_pulseWidth);
                m_stepCount++;
                m_lastStatus = _("Restoring star position");
                Debug.Write(wxString::Format("BLT: Issuing restore pulse count %d of %d ms\n", m_stepCount, m_pulseWidth));
                break;
            }
            m_bltState = BLT_STATE_WRAPUP;
            // fall through

        case BLT_STATE_WRAPUP:
            m_lastStatus = _("Measurement complete");
            CleanUp();
            m_bltState = BLT_STATE_COMPLETED;
            break;

        case BLT_STATE_COMPLETED:
            break;

        case BLT_STATE_ABORTED:
            m_lastStatus = _("Measurement halted");
            Debug.Write("BLT: measurement process halted by user or by error\n");
            CleanUp();
            break;
        }                       // end of switch on state
    }
    catch (const wxString& msg)
    {
        POSSIBLY_UNUSED(msg);
        Debug.Write(wxString::Format("BLT: Exception thrown in logical state %d\n", (int)m_bltState));
        m_bltState = BLT_STATE_ABORTED;
        Debug.Write("BLT: " + m_lastStatus + "\n");
        CleanUp();
    }
}

void BacklashTool::GetBacklashSigma(double* SigmaPx, double* SigmaMs)
{
    if (m_Rslt == MEASUREMENT_VALID && m_stats.count > 1)
    {
        // Sigma of mean for north moves + sigma of two measurements going south, added in quadrature
        *SigmaPx = sqrt((m_stats.currentSS / m_stats.count) + (2 * m_stats.currentSS / (m_stats.count - 1)));
        *SigmaMs = *SigmaPx / m_northRate;
    }
    else
    {
        *SigmaPx = 0;
        *SigmaMs = 0;
    }
}
// Launch modal dialog to show the BLT graph
void BacklashTool::ShowGraph(wxDialog *pGA)
{
    BacklashGraph dlg(pGA, this);
    dlg.ShowModal();
}

void BacklashTool::CleanUp()
{
    m_scope->GetBacklashComp()->ResetBaseline();        // Normal guiding will start, don't want old BC state applied
    pFrame->pGuider->EnableMeasurementMode(false);
}

//------------------------------  End of BacklashTool implementation
<|MERGE_RESOLUTION|>--- conflicted
+++ resolved
@@ -1,1304 +1,1231 @@
-/*
-*  backlash_comp.cpp
-*  PHD Guiding
-*
-*  Created by Bruce Waddington
-*  Copyright (c) 2015 Bruce Waddington and Andy Galasso
-*  All rights reserved.
-*
-*  This source code is distributed under the following "BSD" license
-*  Redistribution and use in source and binary forms, with or without
-*  modification, are permitted provided that the following conditions are met:
-*    Redistributions of source code must retain the above copyright notice,
-*     this list of conditions and the following disclaimer.
-*    Redistributions in binary form must reproduce the above copyright notice,
-*     this list of conditions and the following disclaimer in the
-*     documentation and/or other materials provided with the distribution.
-*    Neither the name of Bret McKee, Dad Dog Development,
-*     Craig Stark, Stark Labs nor the names of its
-*     contributors may be used to endorse or promote products derived from
-*     this software without specific prior written permission.
-*
-*  THIS SOFTWARE IS PROVIDED BY THE COPYRIGHT HOLDERS AND CONTRIBUTORS "AS IS"
-*  AND ANY EXPRESS OR IMPLIED WARRANTIES, INCLUDING, BUT NOT LIMITED TO, THE
-*  IMPLIED WARRANTIES OF MERCHANTABILITY AND FITNESS FOR A PARTICULAR PURPOSE
-*  ARE DISCLAIMED. IN NO EVENT SHALL THE COPYRIGHT HOLDER OR CONTRIBUTORS BE
-*  LIABLE FOR ANY DIRECT, INDIRECT, INCIDENTAL, SPECIAL, EXEMPLARY, OR
-*  CONSEQUENTIAL DAMAGES (INCLUDING, BUT NOT LIMITED TO, PROCUREMENT OF
-*  SUBSTITUTE GOODS OR SERVICES; LOSS OF USE, DATA, OR PROFITS; OR BUSINESS
-*  INTERRUPTION) HOWEVER CAUSED AND ON ANY THEORY OF LIABILITY, WHETHER IN
-*  CONTRACT, STRICT LIABILITY, OR TORT (INCLUDING NEGLIGENCE OR OTHERWISE)
-*  ARISING IN ANY WAY OUT OF THE USE OF THIS SOFTWARE, EVEN IF ADVISED OF THE
-*  POSSIBILITY OF SUCH DAMAGE.
-*
-*/
-
-#include "phd.h"
-#include "backlash_comp.h"
-
-static const unsigned int HISTORY_SIZE = 10;
-static const unsigned int MIN_COMP_AMOUNT = 50;               // min pulse in ms
-static const unsigned int MAX_COMP_AMOUNT = 8000;             // max pulse in ms
-
-<<<<<<< HEAD
-BacklashComp::BacklashComp(Scope *scope)
-{
-    m_pScope = scope;
-    int lastAmt = pConfig->Profile.GetInt("/" + m_pScope->GetMountClassName() + "/DecBacklashPulse", 0);
-    int lastCeiling = pConfig->Profile.GetInt("/" + m_pScope->GetMountClassName() + "/DecBacklashCeiling", 0);
-    bool lastFixed = pConfig->Profile.GetBoolean("/" + m_pScope->GetMountClassName() + "/DecBacklashFixed", false);
-    SetCompValues(lastAmt, lastFixed, lastCeiling);
-=======
-class CorrectionTuple
-{
-public:
-    long timeSeconds;
-    double miss;
-
-    CorrectionTuple(long TimeInSecs, double Amount)
-    {
-        timeSeconds = TimeInSecs;
-        miss = Amount;
-    }
-};
-
-class BLCEvent
-{
-public:
-    std::vector<CorrectionTuple> corrections;
-    bool initialOvershoot;
-    bool initialUndershoot;
-    bool stictionSeen;
-
-    BLCEvent() {};
-
-    BLCEvent(long TimeSecs, double Amount)
-    {
-        corrections.push_back(CorrectionTuple(TimeSecs, Amount));
-        initialOvershoot = false;
-        initialUndershoot = false;
-        stictionSeen = false;
-    }
-
-    int BLCEvent::InfoCount() const
-    {
-        return corrections.size();
-    }
-
-    void BLCEvent::AddEventInfo(long TimeSecs, double Amount, double minMove)
-    {
-        // Correction[0] is the deflection that triggered the BLC in the first place.  Correction[1] is the first delta after the pulse was issued,
-        // Correction[2] is the (optional) subsequent delta, needed to detect stiction
-        if (InfoCount() < 3)
-        {
-            corrections.push_back(CorrectionTuple(TimeSecs, Amount));
-            if (fabs(Amount) > minMove)
-            {
-                if (InfoCount() == 2)
-                {
-                    if (Amount > 0)
-                        initialUndershoot = true;
-                    else
-                        initialOvershoot = true;
-
-                }
-                else
-                {
-                    if (InfoCount() == 3)
-                    {
-                        stictionSeen = initialUndershoot && Amount < 0;           // 2nd follow-on miss was an over-shoot
-                    }
-                }
-            }
-        }
-    }
-
-};
-
-class BLCHistory
-{
-    //List<BLCEvent> blcEvents;
-    std::vector<BLCEvent> blcEvents;
-    int blcIndex = 0;
-    const int ENTRY_CAPACITY = 3;
-    const unsigned int HISTORY_DEPTH = 10;
-    bool windowOpen;
-    long timeBase;
-    int lastIncrease;
-
-public:
-    struct RecentStats
-    {
-        int shortCount;
-        int longCount;
-        int stictionCount;
-        double avgInitialMiss;
-        double avgStictionAmount;
-
-        RecentStats() :shortCount(0), longCount(0), stictionCount(0), avgInitialMiss(0), avgStictionAmount(0)
-        {
-        }
-    };
-
-    bool BLCHistory::WindowOpen()
-    {
-        { return windowOpen; }
-    }
-
-    BLCHistory::BLCHistory()
-    {
-        windowOpen = false;
-        lastIncrease = 0;
-        timeBase = wxGetCurrentTime();
-    }
-
-    void BLCHistory::LogStatus(wxString Msg)
-    {
-        Debug.Write("BLC: " + Msg + "\n");
-    }
-
-    void BLCHistory::CloseWindow()
-    {
-        windowOpen = false;
-    }
-
-    void BLCHistory::RecordNewBLC(long When, double TriggerDeflection)
-    {
-        if (blcEvents.size() >= HISTORY_DEPTH)
-        {
-            blcEvents.erase(blcEvents.begin());
-            LogStatus("Oldest BLC event removed");
-        }
-        blcEvents.push_back(BLCEvent((When - timeBase), TriggerDeflection));
-        blcIndex = blcEvents.size() - 1;
-        windowOpen = true;
-    }
-
-    bool BLCHistory::AddDeflection(long When, double Amt, double MinMove)
-    {
-        bool added = false;
-        if (blcIndex >= 0 && blcEvents[blcIndex].InfoCount() < ENTRY_CAPACITY)
-        {
-            blcEvents[blcIndex].AddEventInfo(When-timeBase, Amt, MinMove);
-            added = true;
-            //LogStatus("Deflection entry added for event " + std::to_string(blcIndex));
-        }
-        else
-        {
-            windowOpen = false;
-            LogStatus("History window closed");
-        }
-        return added;
-    }
-
-    void BLCHistory::RemoveOldestOvershoots(int howMany)
-    {
-        for (int ct = 1; ct <= howMany; ct++)
-        {
-            for (unsigned int inx = 0; inx < blcEvents.size() - 1; inx++)
-            {
-                if (blcEvents[inx].initialOvershoot)
-                {
-                    blcEvents.erase(blcEvents.begin() + inx);
-                    blcIndex = blcEvents.size() - 1;
-                    break;
-                }
-            }
-        }
-    }
-
-    void BLCHistory::ClearHistory()
-    {
-        blcEvents.clear();
-        LogStatus("History cleared");
-    }
-
-    // Stats over some number of recent events, returns the average initial miss
-    double BLCHistory::GetStats(int numEvents, RecentStats* Results)
-    {
-        int bottom = std::max(0, blcIndex - (numEvents - 1));
-        double sum = 0;
-        double stictionSum = 0;
-        int ct = 0;
-        for (int inx = blcIndex; inx >= bottom; inx--)
-        {
-            BLCEvent& evt = blcEvents[inx];
-            if (evt.initialOvershoot)
-                Results->longCount++;
-            else
-                Results->shortCount++;
-            if (evt.stictionSeen)
-            {
-                Results->stictionCount++;
-                stictionSum += evt.corrections[2].miss;
-            }
-            // Average only the initial misses immediately following the blcs
-            if (evt.InfoCount() > 1)
-            {
-                sum += evt.corrections[1].miss;
-                ct++;
-            }
-        }
-        if (ct > 0)
-            Results->avgInitialMiss = sum / ct;
-        else
-            Results->avgInitialMiss = 0;
-        if (Results->stictionCount > 0)
-            Results->avgStictionAmount = stictionSum / Results->stictionCount;
-        else
-            Results->avgStictionAmount = 0;
-        return Results->avgInitialMiss;
-    }
-
-    bool BLCHistory::AdjustmentNeeded(double miss, double minMove, double yRate, double* correction)
-    {
-        bool adjust = false;
-        BLCEvent currEvent;
-        RecentStats stats;
-        *correction = 0;
-        double avgInitMiss = 0;
-        if (blcIndex >= 0)
-        {
-            avgInitMiss = GetStats(HISTORY_DEPTH, &stats);
-            currEvent = blcEvents[blcIndex];
-            wxString deflections = " Deflections: 0=" + std::to_string(currEvent.corrections[0].miss) + ", 1:" +
-                wxString(std::to_string(currEvent.corrections[1].miss));
-            if (currEvent.InfoCount() > 2)
-                deflections += ", 2:" + std::to_string(currEvent.corrections[2].miss);
-            LogStatus(wxString::Format("History state: CurrMiss=%0.2f, AvgInitMiss=%0.2f, ShCount=%d, LgCount=%d, SticCount=%d, %s",
-                miss, stats.avgInitialMiss, stats.shortCount, stats.longCount, stats.stictionCount, deflections));
-
-        }
-        else
-            return false;
-
-        if (fabs(miss) >= minMove)                      // Most recent miss was big enough to look at
-        {
-            int corr;
-            corr = (int)(floor(abs(avgInitMiss) / yRate) + 0.5);                          // unsigned correction value
-            if (miss > 0)
-                // UNDER-SHOOT-------------------------------
-            {
-                if (avgInitMiss > 0)
-                {
-                    // Might want to increase the blc value - but check for stiction and history of over-corrections
-                    // Don't make any changes before getting two follow-on displacements after last BLC
-                    if (currEvent.InfoCount() == ENTRY_CAPACITY)
-                    {
-                        // Stiction
-                        if (stats.stictionCount > 2)
-                            LogStatus("Under-shoot, no adjustment because of stiction history, window closed");
-                        else
-                        {
-                            if (stats.longCount >= 2)             // 2 or more over-shoots in window
-                                LogStatus("Under-shoot; no adjustment because of over-shoot history, window closed");
-                            else
-                            {
-                                adjust = true;
-                                *correction = corr;
-                                lastIncrease = corr;
-                                LogStatus("Under-shoot: nominal increase by " + std::to_string(corr) + ", window closed");
-                            }
-                        }
-                        windowOpen = false;
-                    }
-                    else
-                        LogStatus("Under-shoot, no adjustment, waiting for more data");
-                }
-                else
-                {
-                    LogStatus("Under-shoot, no adjustment, avgInitialMiss <= 0, window closed");
-                    windowOpen = false;
-                }
-            }
-            else
-                // OVER-SHOOT --------------------------------------
-            {
-                if (avgInitMiss < 0 || stats.longCount > stats.shortCount || currEvent.stictionSeen)
-                {
-                    windowOpen = false;
-                    std::string msg = "";
-                    if (currEvent.InfoCount() == ENTRY_CAPACITY)
-                    {
-                        if (currEvent.stictionSeen && stats.stictionCount > 1)          // Seeing and low min-move can look like stiction
-                        {
-                            msg = "Over-shoot, stiction seen, ";
-                            double stictionCorr = (int)(floor(abs(stats.avgStictionAmount) / yRate) + 0.5);
-                            *correction = -stictionCorr;
-                            adjust = true;
-                            LogStatus(msg + "nominal decrease by " + std::to_string(*correction) + ", window closed.");
-                        }
-                    }
-                    else
-                    if (stats.longCount > stats.shortCount && blcIndex >= 4)
-                    {
-                        msg = "Recent history of over-shoots, ";
-                        *correction = -corr;
-                        RemoveOldestOvershoots(2);
-                        adjust = true;
-                        LogStatus(msg + "nominal decrease by " + std::to_string(*correction) + ", window closed.");
-                    }
-                    else
-                    if (fabs(avgInitMiss) > minMove)
-                    {
-                        msg = "Average miss indicates over-shooting, ";
-                        *correction = -corr;                     // just the usual average of misses
-                        adjust = true;
-                        LogStatus(msg + "nominal decrease by " + std::to_string(*correction) + ", window closed.");
-                    }
-                    else
-                    {
-                        LogStatus("Over-shoot, no correction because of small average miss, window closed.");
-                    }
-                }                           // end of over-shoot cases that warrant attention
-                else
-                {
-                    correction = 0;
-                    std::string msg = "Over-shoot, no adjustment, avgMiss >= 0";
-                    if (currEvent.InfoCount() == ENTRY_CAPACITY)
-                    {
-                        windowOpen = false;
-                        msg += ", window closed";
-                    }
-                    LogStatus(msg);
-                }
-
-            }
-        }
-        else
-        {
-            windowOpen = false;
-            LogStatus("No correction, Miss < min_move, window closed");
-        }
-
-        return adjust;
-    }
-};
-
-BacklashComp::BacklashComp(Mount *theMount)
-{
-    m_pMount = theMount;
-    m_pScope = reinterpret_cast<Scope *>(theMount);
-    m_pHistory = new BLCHistory();
-    int lastAmt = pConfig->Profile.GetInt("/" + m_pMount->GetMountClassName() + "/DecBacklashPulse", 0);
-    int lastFloor = pConfig->Profile.GetInt("/" + m_pMount->GetMountClassName() + "/DecBacklashFloor", 0);
-    int lastCeiling = pConfig->Profile.GetInt("/" + m_pMount->GetMountClassName() + "/DecBacklashCeiling", 0);
-    SetCompValues(lastAmt, lastFloor, lastCeiling);
->>>>>>> d06fb71c
-    if (m_pulseWidth > 0)
-        m_compActive = pConfig->Profile.GetBoolean("/" + m_pScope->GetMountClassName() + "/BacklashCompEnabled", false);
-    else
-        m_compActive = false;
-    m_lastDirection = NONE;
-    if (m_compActive)
-        Debug.Write(wxString::Format("BLC: Enabled with correction = %d ms, Floor = %d, Ceiling = %d, %s\n",
-        m_pulseWidth, m_adjustmentFloor, m_adjustmentCeiling, m_fixedSize ? "Fixed" : "Adjustable"));
-    else
-        Debug.Write("BLC: Backlash compensation is disabled\n");
-}
-
-int BacklashComp::GetBacklashPulseMaxValue()
-{
-    return MAX_COMP_AMOUNT;
-}
-
-int BacklashComp::GetBacklashPulseMinValue()
-{
-    return MIN_COMP_AMOUNT;
-}
-    
-void BacklashComp::GetBacklashCompSettings(int* pulseWidth, int* floor, int* ceiling)
-{
-    *pulseWidth = m_pulseWidth;
-    *floor = m_adjustmentFloor;
-    *ceiling = m_adjustmentCeiling;
-}
-
-// Private method to be sure all comp values are in-synch and don't exceed limits
-// May change max-move value for Dec depending on the context
-void BacklashComp::SetCompValues(int requestedSize, int floor, int ceiling)
-{
-    m_pulseWidth = wxMax(0, wxMin(requestedSize, MAX_COMP_AMOUNT));
-    if (floor > m_pulseWidth || floor < MIN_COMP_AMOUNT)                        // Coming from GA
-        m_adjustmentFloor = wxMax(0.5 * m_pulseWidth, MIN_COMP_AMOUNT);
-    else
-        m_adjustmentFloor = floor;
-    if (ceiling < m_pulseWidth)
-        m_adjustmentCeiling = wxMin(1.50 * m_pulseWidth, MAX_COMP_AMOUNT);
-    else
-        m_adjustmentCeiling = wxMin(ceiling, MAX_COMP_AMOUNT);
-    m_fixedSize = abs(m_adjustmentCeiling - m_adjustmentFloor) < 100;
-    if (m_pulseWidth > m_pScope->GetMaxDecDuration())
-        m_pScope->SetMaxDecDuration(m_pulseWidth);
-}
-
-// Public method to ask for a set of backlash comp settings.  Ceiling == 0 implies compute a default
-void BacklashComp::SetBacklashPulse(int ms, int floor, int ceiling)
-{
-    if (m_pulseWidth != ms || m_adjustmentFloor != floor|| m_adjustmentCeiling != ceiling)
-    {
-        int oldBLC = m_pulseWidth;
-        SetCompValues(ms, floor, ceiling);
-        pFrame->NotifyGuidingParam("Backlash comp amount", m_pulseWidth);
-        Debug.Write(wxString::Format("BLC: Comp pulse set to %d ms, Floor = %d ms,Ceiling = %d ms, %s\n", 
-            m_pulseWidth, m_adjustmentFloor, m_adjustmentCeiling, m_fixedSize ? "Fixed" : "Adjustable"));
-        if (abs(m_pulseWidth - oldBLC) > 100)
-        {
-            m_pHistory->ClearHistory();
-            m_pHistory->CloseWindow();
-        }
-    }
-
-<<<<<<< HEAD
-    pConfig->Profile.SetInt("/" + m_pScope->GetMountClassName() + "/DecBacklashPulse", m_pulseWidth);
-    pConfig->Profile.SetInt("/" + m_pScope->GetMountClassName() + "/DecBacklashCeiling", m_adjustmentCeiling);
-    pConfig->Profile.SetBoolean("/" + m_pScope->GetMountClassName() + "/DecBackLashFixed", m_fixedSize);
-=======
-    pConfig->Profile.SetInt("/" + m_pMount->GetMountClassName() + "/DecBacklashPulse", m_pulseWidth);
-    pConfig->Profile.SetInt("/" + m_pMount->GetMountClassName() + "/DecBacklashFloor", m_adjustmentFloor);
-    pConfig->Profile.SetInt("/" + m_pMount->GetMountClassName() + "/DecBacklashCeiling", m_adjustmentCeiling);
->>>>>>> d06fb71c
-}
-
-void BacklashComp::EnableBacklashComp(bool enable)
-{
-    if (m_compActive != enable)
-    {
-        pFrame->NotifyGuidingParam("Backlash comp enabled", enable);
-    }
-
-    m_compActive = enable;
-<<<<<<< HEAD
-    pConfig->Profile.SetBoolean("/" + m_pScope->GetMountClassName() + "/BacklashCompEnabled", m_compActive);
-=======
-    ResetBaseline();
-    pConfig->Profile.SetBoolean("/" + m_pMount->GetMountClassName() + "/BacklashCompEnabled", m_compActive);
->>>>>>> d06fb71c
-    Debug.Write(wxString::Format("BLC: Backlash comp %s, Comp pulse = %d ms\n", m_compActive ? "enabled" : "disabled", m_pulseWidth));
-}
-
-void BacklashComp::ResetBaseline()
-{
-    if (m_compActive)
-    {
-        m_lastDirection = NONE;
-        m_pHistory->CloseWindow();
-        Debug.Write("BLC: Last direction was reset\n");
-    }
-}
-
-void BacklashComp::TrackBLCResults(unsigned int moveTypeOptions, double yDistance, double minMove, double yRate)
-{
-    if (moveTypeOptions & MOVEOPT_USE_BLC)
-    {
-        // only track algorithm result moves, do not track "fast
-        // recovery after dither" moves or deduced moves or AO bump
-        // moves
-        // TODO-bw is this right?
-        bool isAlgoResultMove = (moveTypeOptions & MOVEOPT_ALGO_RESULT) != 0;
-
-        if (isAlgoResultMove)
-        {
-            if (m_justCompensated && !m_fixedSize)
-                _TrackBLCResults(moveTypeOptions, yDistance, minMove, yRate);
-        }
-    }
-    else
-    {
-        // BLC not allowed -- a calibration move or something like that
-        ResetBaseline();
-    }
-}
-
-void BacklashComp::_TrackBLCResults(unsigned int moveTypeOptions, double yDistance, double minMove, double yRate)
-{
-    assert(m_pHistory->WindowOpen()); // caller checks this
-
-    // The previous Dec correction included a BLC
-
-    // Record the history even if residual error is zero. Sign convention has nothing to do with N or S direction - only whether we
-    // needed more correction (+) or less (-)
-    GUIDE_DIRECTION dir = yDistance > 0.0 ? DOWN : UP;
-    yDistance = fabs(yDistance);
-    double miss;
-    double adjustment;
-    double nominalBLC;
-    if (dir == m_lastDirection)
-        miss = yDistance;            // + => we needed more of the same, under-shoot
-    else
-        miss = -yDistance;           // over-shoot
-    minMove = fmax(minMove, 0);         // Algo w/ no min-move returns -1
-
-    m_pHistory->AddDeflection(wxGetCurrentTime(), miss, minMove);
-    if (m_pHistory->AdjustmentNeeded(miss, minMove, yRate, &adjustment))
-    {
-<<<<<<< HEAD
-        // Compute the average residual error
-        int numPoints = m_residualOffsets.GetCount();
-        double avgMiss = 0.;
-        for (int inx = 0; inx < numPoints; inx++)
-            avgMiss += m_residualOffsets.Item(inx);
-        avgMiss = avgMiss / numPoints;
-
-        if (fabs(avgMiss) > minMove)                        // Don't make micro-adjustments
-        {
-            int corr = (int)floor(fabs(avgMiss / yRate) + 0.5);
-            int nominalBLC;
-            int newBLC;
-            if (miss >= 0)                                  // We under-shot the target
-            {
-                if (avgMiss > 0)
-                    nominalBLC = m_pulseWidth + corr;
-                else
-                    nominalBLC = m_pulseWidth;              // Need more evidence of under-shooting
-                // Don't increase by more than 10% or go above ceiling
-                newBLC = ROUND(fmin(m_pulseWidth * 1.1, wxMin(m_adjustmentCeiling, nominalBLC)));
-            }
-            else
-            {                                              // we over-shot the target
-                if (avgMiss < 0)
-                    nominalBLC = m_pulseWidth - corr;
-                else
-                    nominalBLC = m_pulseWidth;            // Need more evidence of over-shooting
-                // Don't decrease by more than 20% or go below zero
-                newBLC = ROUND(fmax(0.8 * m_pulseWidth, wxMax(0, nominalBLC)));
-            }
-
-            if (newBLC != m_pulseWidth && numPoints > 2)
-                m_residualOffsets.RemoveAt(0);               // Don't let initial big deflection dominate adjustments
-            if (newBLC != m_pulseWidth)
-            {
-                Debug.Write(wxString::Format("BLC: Adjustment from %d to %d based on avg residual of %.1f px\n", m_pulseWidth, newBLC, avgMiss));
-                if (nominalBLC > m_adjustmentCeiling)
-                    Debug.Write("BLC: Adjustment upward limited by ceiling\n");
-                pConfig->Profile.SetInt("/" + m_pScope->GetMountClassName() + "/DecBacklashPulse", newBLC);
-                SetCompValues(newBLC, false, m_adjustmentCeiling);
-            }
-            else
-            if (nominalBLC > m_adjustmentCeiling)
-                Debug.Write("BLC: Adjustment upward limited by ceiling\n");
-
-        }
-=======
-        int newBLC;
-        nominalBLC = m_pulseWidth + adjustment;
-        if (nominalBLC > m_pulseWidth)
-            newBLC = ROUND(fmin(m_pulseWidth * 1.1, wxMin(m_adjustmentCeiling, nominalBLC)));
-        else
-            newBLC = ROUND(fmax(0.8 * m_pulseWidth, wxMax(0, nominalBLC)));
-        if (nominalBLC < m_adjustmentFloor)
-            Debug.Write(wxString::Format("BLC: Pulse decrease limited by floor of %d\n", m_adjustmentFloor));
-        else
-        if (nominalBLC > m_adjustmentCeiling)
-            Debug.Write(wxString::Format("BLC: Pulse increase limited by ceiling of %d\n", m_adjustmentCeiling));
-        else
-            Debug.Write(wxString::Format("BLC: Pulse adjusted to %d\n", newBLC));
-        pConfig->Profile.SetInt("/" + m_pMount->GetMountClassName() + "/DecBacklashPulse", newBLC);
-        SetCompValues(newBLC, m_adjustmentFloor, m_adjustmentCeiling);
->>>>>>> d06fb71c
-    }
-
-}
-
-void BacklashComp::TrackBLCResults(double yDistance, double minMove, double yRate)
-{
-    if (m_pHistory->WindowOpen() && !m_fixedSize)
-        _TrackBLCResults(yDistance, minMove, yRate);
-}
-
-// Possibly add the backlash comp to the pending guide pulse (yAmount)
-void BacklashComp::ApplyBacklashComp(unsigned int moveTypeOptions, int dir, double yDist, int *yAmount)
-{
-<<<<<<< HEAD
-    if (*yAmount == 0 || !m_pScope->GetGuidingEnabled())
-        return;
-
-    m_justCompensated = false;
-
-=======
->>>>>>> d06fb71c
-    if (!m_compActive || m_pulseWidth <= 0 || yDist == 0.0)
-        return;
-
-    if (m_lastDirection != NONE && dir != m_lastDirection)
-    {
-        *yAmount += m_pulseWidth;
-        m_pHistory->RecordNewBLC(wxGetCurrentTime(), yDist);
-        
-        Debug.Write(wxString::Format("BLC: Dec direction reversal from %s to %s, backlash comp pulse of %d applied\n",
-            m_lastDirection == NORTH ? "North" : "South", dir == NORTH ? "North" : "South", m_pulseWidth));
-    }
-
-    m_lastDirection = dir;
-}
-
-// Class for implementing the backlash graph dialog
-class BacklashGraph : public wxDialog
-{
-    BacklashTool *m_BLT;
-public:
-    BacklashGraph(wxDialog *parent, BacklashTool *pBL);
-    wxBitmap CreateGraph(int graphicWidth, int graphicHeight);
-};
-
-BacklashGraph::BacklashGraph(wxDialog *parent, BacklashTool *pBL)
-    : wxDialog(parent, wxID_ANY, wxGetTranslation(_("Backlash Results")), wxDefaultPosition, wxSize(500, 400))
-{
-    m_BLT = pBL;
-
-    // Just but a big button area for the graph with a button below it
-    wxBoxSizer *vSizer = new wxBoxSizer(wxVERTICAL);
-    // Use a bitmap button so we don't waste cycles in paint events
-    wxBitmap theGraph = CreateGraph(450, 300);
-    wxBitmapButton *graphButton = new wxBitmapButton(this, wxID_ANY, theGraph, wxDefaultPosition, wxSize(450, 300), wxBU_AUTODRAW | wxBU_EXACTFIT);
-    vSizer->Add(graphButton, 0, wxALIGN_CENTER_HORIZONTAL | wxALL | wxFIXED_MINSIZE, 5);
-    graphButton->SetBitmapDisabled(theGraph);
-    graphButton->Enable(false);
-
-    // ok button because we're modal
-    vSizer->Add(
-        CreateButtonSizer(wxOK),
-        wxSizerFlags(0).Expand().Border(wxALL, 10));
-
-    SetSizerAndFit(vSizer);
-}
-
-wxBitmap BacklashGraph::CreateGraph(int bmpWidth, int bmpHeight)
-{
-    wxMemoryDC dc;
-    wxBitmap bmp(bmpWidth, bmpHeight, -1);
-    wxColour decColor = pFrame->pGraphLog->GetDecOrDyColor();
-    wxColour idealColor("WHITE");
-    wxPen axisPen("GREY", 3, wxCROSS_HATCH);
-    wxPen decPen(decColor, 3, wxSOLID);
-    wxPen idealPen(idealColor, 3, wxSOLID);
-    wxBrush decBrush(decColor, wxSOLID);
-    wxBrush idealBrush(idealColor, wxSOLID);
-    //double fakeNorthPoints[] =
-    //{152.04, 164.77, 176.34, 188.5, 200.25, 212.36, 224.21, 236.89, 248.62, 260.25, 271.34, 283.54, 294.79, 307.56, 319.22, 330.87, 343.37, 355.75, 367.52, 379.7, 391.22, 403.89, 415.34, 427.09, 439.41, 450.36, 462.6};
-    //double fakeSouthPoints[] =
-    //{474.84, 474.9, 464.01, 451.83, 438.08, 426, 414.68, 401.15, 390.39, 377.22, 366.17, 353.45, 340.75, 328.31, 316.93, 304.55, 292.42, 280.45, 269.03, 255.02, 243.76, 231.53, 219.43, 207.35, 195.22, 183.06, 169.47};
-    //std::vector <double> northSteps(fakeNorthPoints, fakeNorthPoints + 27);
-    //std::vector <double> southSteps(fakeSouthPoints, fakeSouthPoints + 27);
-    std::vector <double> northSteps = m_BLT->GetNorthSteps();
-    std::vector <double> southSteps = m_BLT->GetSouthSteps();
-
-    double xScaleFactor;
-    double yScaleFactor;
-    int xOrigin;
-    int yOrigin;
-    int ptRadius;
-    int graphWindowWidth;
-    int graphWindowHeight;
-    int numNorth;
-    double northInc;
-    int numSouth;
-
-    // Find the max excursion from the origin in order to scale the points to fit the bitmap
-    double maxDec = -9999.0;
-    double minDec = 9999.0;
-    for (auto it = northSteps.begin(); it != northSteps.end(); ++it)
-    {
-        maxDec = wxMax(maxDec, *it);
-        minDec = wxMin(minDec, *it);
-    }
-
-    for (auto it = southSteps.begin(); it != southSteps.end(); ++it)
-    {
-        maxDec = wxMax(maxDec, *it);
-        minDec = wxMin(minDec, *it);
-    }
-
-    graphWindowWidth = bmpWidth;
-    graphWindowHeight = 0.7 * bmpHeight;
-    yScaleFactor = (graphWindowHeight) / (maxDec - minDec + 1);
-    xScaleFactor = (graphWindowWidth) / (northSteps.size() + southSteps.size());
-
-    // Since we get mount coordinates, north steps will always be in ascending order
-    numNorth = northSteps.size();
-    northInc = (northSteps.at(numNorth - 1) - northSteps.at(0)) / numNorth;
-    numSouth = southSteps.size();       // Should be same as numNorth but be careful
-
-    dc.SelectObject(bmp);
-    dc.SetBackground(*wxBLACK_BRUSH);
-
-    dc.SetFont(wxFont(12, wxFONTFAMILY_DEFAULT, wxFONTSTYLE_NORMAL, wxFONTWEIGHT_NORMAL));
-    dc.Clear();
-
-    // Bottom and top labels
-    dc.SetTextForeground(idealColor);
-    dc.DrawText(_("Ideal"), 0.7 * graphWindowWidth, bmpHeight - 25);
-    dc.SetTextForeground(decColor);
-    dc.DrawText(_("Measured"), 0.2 * graphWindowWidth, bmpHeight - 25);
-    dc.DrawText(_("North"), 0.1 * graphWindowWidth, 10);
-    dc.DrawText(_("South"), 0.8 * graphWindowWidth, 10);
-    // Draw the axes
-    dc.SetPen(axisPen);
-    xOrigin = graphWindowWidth / 2;
-    yOrigin = graphWindowHeight + 40;           // Leave room at the top for labels and such
-    dc.DrawLine(0, yOrigin, graphWindowWidth, yOrigin);    // x
-    dc.DrawLine(xOrigin, yOrigin, xOrigin, 0);             // y
-
-    // Draw the north steps
-    dc.SetPen(decPen);
-    dc.SetBrush(decBrush);
-    ptRadius = 2;
-
-    for (int i = 0; i < numNorth; i++)
-    {
-        dc.DrawCircle(wxPoint(i * xScaleFactor, round(yOrigin - (northSteps.at(i) - minDec) * yScaleFactor)), ptRadius);
-    }
-
-    // Draw the south steps
-    for (int i = 0; i < numSouth; i++)
-    {
-        dc.DrawCircle(wxPoint((i + numNorth) * xScaleFactor, round(yOrigin - (southSteps.at(i) - minDec) * yScaleFactor)), ptRadius);
-    }
-
-    // Now show an ideal south recovery line
-    dc.SetPen(idealPen);
-    dc.SetBrush(idealBrush);
-
-    double peakSouth = southSteps.at(0);
-    for (int i = 1; i <= numNorth; i++)
-    {
-        wxPoint where = wxPoint((i + numNorth)* xScaleFactor, round(yOrigin - (peakSouth - i * northInc - minDec) * yScaleFactor));
-        dc.DrawCircle(where, ptRadius);
-    }
-
-    dc.SelectObject(wxNullBitmap);
-    return bmp;
-}
-
-// -------------------  BacklashTool Implementation
-
-// Support class (struct) for computing on-the-fly mean and variance
-RunningStats::RunningStats() : count(0), currentSS(0), currentMean(0)
-{
-}
-
-void RunningStats::Reset()
-{
-    count = 0;
-    currentSS = 0;
-    currentMean = 0;
-}
-
-void RunningStats::AddDelta(double val)
-{
-    count++;
-    if (count == 1)
-    {
-        currentMean = val;
-    }
-    else
-    {
-        double newMean = currentMean + (val - currentMean) / count;
-        currentSS = currentSS + (val - currentMean) * (val - newMean);
-
-        currentMean = newMean;
-    }
-
-};
-
-BacklashTool::BacklashTool()
-{
-    m_scope = TheScope();
-
-    m_lastDecGuideRate = GetLastDecGuideRate();     // -1 if we aren't calibrated
-    if (m_lastDecGuideRate > 0)
-        m_bltState = BLT_STATE_INITIALIZE;
-    else
-    {
-        m_bltState = BLT_STATE_ABORTED;
-        m_lastStatus = _("Backlash measurement cannot be run - please re-run your mount calibration");
-        Debug.Write("BLT: Could not get calibration data\n");
-    }
-    m_backlashResultPx = 0;
-    m_backlashResultMs = 0;
-    m_cumClearingDistance = 0;
-    m_backlashExemption = false;
-}
-
-double BacklashTool::GetLastDecGuideRate()
-{
-    double rtnVal;
-    Calibration lastCalibration;
-    m_scope->GetLastCalibration(&lastCalibration);
-
-    if (lastCalibration.isValid)
-    {
-        rtnVal = lastCalibration.yRate;
-    }
-    else
-    {
-        rtnVal = -1;
-    }
-    return rtnVal;
-}
-
-void BacklashTool::StartMeasurement(double DriftPerMin)
-{
-    m_bltState = BLT_STATE_INITIALIZE;
-    m_driftPerSec = DriftPerMin / 60.0;
-    m_northBLSteps.clear();
-    m_southBLSteps.clear();
-    m_stats.Reset();
-    DecMeasurementStep(pFrame->pGuider->CurrentPosition());
-}
-
-void BacklashTool::StopMeasurement()
-{
-    m_bltState = BLT_STATE_ABORTED;
-    DecMeasurementStep(pFrame->pGuider->CurrentPosition());
-}
-
-static bool OutOfRoom(const wxSize& frameSize, double camX, double camY, int margin)
-{
-    return camX < margin ||
-        camY < margin ||
-        camX >= frameSize.GetWidth() - margin ||
-        camY >= frameSize.GetHeight() - margin;
-}
-
-// Measure the apparent backlash by looking at the first south moves, looking to see when the mount moves consistently at the expected rate
-// Goal is to establish a good seed value for backlash compensation, not to accurately measure the hardware performance
-BacklashTool::MeasurementResults BacklashTool::ComputeBacklashPx(double* bltPx, int* bltMs, double* northRate)
-{
-    std::vector <double> sortedNorthMoves;
-    double expectedAmount;
-    double expectedMagnitude;
-    double earlySouthMoves = 0;
-    double blPx;
-    double northDelta = 0;
-    double driftPxPerFrame;
-    double nRate;
-    BacklashTool::MeasurementResults rslt;
-
-    *bltPx = 0;
-    *bltMs = 0;
-    *northRate = m_lastDecGuideRate;
-    if (m_northBLSteps.size() > 3)
-    {
-        // Build a sorted list of north dec deltas to compute a median move amount
-        for (int inx = 1; inx < m_northBLSteps.size(); inx++)
-        {
-            double delta = m_northBLSteps[inx] - m_northBLSteps[inx - 1];
-            sortedNorthMoves.push_back(delta);
-            northDelta += delta;
-        }
-        std::sort(sortedNorthMoves.begin(), sortedNorthMoves.end());
-
-        // figure out the drift-related corrections
-        double driftAmtPx = m_driftPerSec * (m_msmtEndTime - m_msmtStartTime) / 1000;               // amount of drift in px for entire north measurement period
-        int stepCount = sortedNorthMoves.size();
-        nRate = fabs((northDelta - driftAmtPx) / (stepCount * m_pulseWidth));                       // drift-corrected empirical measure of north rate
-        driftPxPerFrame = driftAmtPx / stepCount;
-        Debug.Write(wxString::Format("BLT: Drift correction of %0.2f px applied to total north moves of %0.2f px, %0.3f px/frame\n", driftAmtPx, northDelta, driftPxPerFrame));
-        Debug.Write(wxString::Format("BLT: Empirical north rate = %.2f px/s \n", nRate * 1000));
-
-        // Compute an expected movement of 90% of the median delta north moves (px).  Use the 90% tolerance to avoid situations where the south rate
-        // never matches the north rate yet the mount is moving consistently
-        expectedAmount = 0.9 * sortedNorthMoves[(int)(sortedNorthMoves.size() / 2.0)];
-        expectedMagnitude = fabs(expectedAmount);
-        int goodSouthMoves = 0;
-        for (int step = 1; step < m_southBLSteps.size(); step++)
-        {
-            double southMove = m_southBLSteps[step] - m_southBLSteps[step-1];
-            earlySouthMoves += southMove;
-            if (fabs(southMove) >= expectedMagnitude && southMove < 0)     // Big enough move and in the correct (south) direction
-            {
-                goodSouthMoves++;
-                // We want two consecutive south moves that meet or exceed the expected magnitude.  This sidesteps situations where the mount shows a "false start" south
-                if (goodSouthMoves == 2)
-                {
-                    // bl = sum(expected moves) - sum(actual moves) - (drift correction for that period)
-                    blPx = step * expectedMagnitude - fabs(earlySouthMoves - step * driftPxPerFrame);               // drift-corrected backlash amount
-                    if (blPx * nRate < -200)
-                        rslt = MEASUREMENT_SANITY;              // large negative number
-                    else
-                    if (blPx >= 0.5 * northDelta)
-                        rslt = MEASUREMENT_TOO_FEW_NORTH;       // bl large compared to total north moves
-                    else
-                        rslt = MEASUREMENT_VALID;
-                    if (blPx < 0)
-                    {
-                        Debug.Write(wxString::Format("BLT: Negative measurement = %0.2f px, forcing to zero\n", blPx));
-                        blPx = 0;
-                    }
-                    break;
-                }
-            }
-            else
-            if (goodSouthMoves > 0)
-                goodSouthMoves--;
-        }
-        if (goodSouthMoves < 2)
-            rslt = MEASUREMENT_TOO_FEW_SOUTH;
-    }
-    else
-        rslt = MEASUREMENT_TOO_FEW_NORTH;
-    // Update the ref variables
-    *bltPx = blPx;
-    *bltMs = (int)(blPx / nRate);
-    *northRate = nRate;
-    return rslt;
-}
-
-void BacklashTool::DecMeasurementStep(const PHD_Point& currentCamLoc)
-{
-    double decDelta = 0.;
-    double amt = 0;
-    // double fakeDeltas []= {0, -5, -2, 2, 4, 5, 5, 5, 5 };
-    PHD_Point currMountLocation;
-    double tol;
-    try
-    {
-        if (m_scope->TransformCameraCoordinatesToMountCoordinates(currentCamLoc, currMountLocation))
-            throw ERROR_INFO("BLT: CamToMount xForm failed");
-        if (m_bltState != BLT_STATE_INITIALIZE)
-        {
-            decDelta = currMountLocation.Y - m_markerPoint.Y;
-            m_cumClearingDistance += decDelta;                                    // use signed value
-            //if (m_bltState == BLT_STATE_CLEAR_NORTH)                            // DEBUG ONLY
-            //    decDelta = fakeDeltas[wxMin(m_stepCount, 7)];
-        }
-        switch (m_bltState)
-        {
-        case BLT_STATE_INITIALIZE:
-            m_stepCount = 0;
-            m_markerPoint = currMountLocation;
-            m_startingPoint = currMountLocation;
-            // Compute pulse size for clearing backlash - just use the last known guide rate
-            if (m_lastDecGuideRate <= 0)
-                m_lastDecGuideRate = GetLastDecGuideRate();             // try it again, maybe the user has since calibrated
-            if (m_lastDecGuideRate > 0)
-            {
-                m_pulseWidth = BACKLASH_EXPECTED_DISTANCE * 1.25 / m_lastDecGuideRate;      // px/px_per_ms, bump it to sidestep near misses
-                m_acceptedMoves = 0;
-                m_lastClearRslt = 0;
-                m_cumClearingDistance = 0;
-                m_backlashExemption = false;
-                m_Rslt = MEASUREMENT_VALID;
-                // Get this state machine in synch with the guider state machine - let it drive us, starting with backlash clearing step
-                m_bltState = BLT_STATE_CLEAR_NORTH;
-                m_scope->SetGuidingEnabled(true);
-                pFrame->pGuider->EnableMeasurementMode(true);                   // Measurement results now come to us
-            }
-            else
-            {
-                m_bltState = BLT_STATE_ABORTED;
-                m_lastStatus = _("Backlash measurement cannot be run - Dec guide rate not available");
-                Debug.Write("BLT: Could not get calibration data\n");
-            }
-            break;
-
-        case BLT_STATE_CLEAR_NORTH:
-            // Want to see the mount moving north for 3 consecutive moves of >= expected distance pixels
-            if (m_stepCount == 0)
-            {
-                // Get things moving with the first clearing pulse
-                Debug.Write(wxString::Format("BLT starting North backlash clearing using pulse width of %d,"
-                    " looking for moves >= %d px\n", m_pulseWidth, BACKLASH_EXPECTED_DISTANCE));
-                pFrame->ScheduleCalibrationMove(m_scope, NORTH, m_pulseWidth);
-                m_stepCount = 1;
-                m_lastStatus = wxString::Format(_("Clearing North backlash, step %d"), m_stepCount);
-                break;
-            }
-            if (fabs(decDelta) >= BACKLASH_EXPECTED_DISTANCE)
-            {
-                if (m_acceptedMoves == 0 || (m_lastClearRslt * decDelta) > 0)    // Just starting or still moving in same direction
-                {
-                    m_acceptedMoves++;
-                    Debug.Write(wxString::Format("BLT accepted clearing move of %0.2f\n", decDelta));
-                }
-                else
-                {
-                    m_acceptedMoves = 0;            // Reset on a direction reversal
-                    Debug.Write(wxString::Format("BLT rejected clearing move of %0.2f, direction reversal\n", decDelta));
-                }
-            }
-            else
-                Debug.Write(wxString::Format("BLT backlash clearing move of %0.2f px was not large enough\n", decDelta));
-            if (m_acceptedMoves < BACKLASH_MIN_COUNT)                    // More work to do
-            {
-                if (m_stepCount < MAX_CLEARING_STEPS)
-                {
-                    if (fabs(m_cumClearingDistance) > BACKLASH_EXEMPTION_DISTANCE)
-                    {
-                        // We moved the mount a substantial distance north but the individual moves were too small - probably a bad calibration,
-                        // so let the user proceed with backlash measurement before we push the star too far
-                        Debug.Write(wxString::Format("BLT: Cum backlash of %0.2f px is at least half of expected, continue with backlash measurement\n", m_cumClearingDistance));
-                        m_backlashExemption = true;
-                    }
-                    else
-                    {
-                        if (!OutOfRoom(pCamera->FullSize, currentCamLoc.X, currentCamLoc.Y, pFrame->pGuider->GetMaxMovePixels()))
-                        {
-                            pFrame->ScheduleCalibrationMove(m_scope, NORTH, m_pulseWidth);
-                            m_stepCount++;
-                            m_markerPoint = currMountLocation;
-                            m_lastClearRslt = decDelta;
-                            m_lastStatus = wxString::Format(_("Clearing North backlash, step %d (up to limit of %d)"), m_stepCount, MAX_CLEARING_STEPS);
-                            Debug.Write(wxString::Format("BLT: %s, LastDecDelta = %0.2f px\n", m_lastStatus, decDelta));
-                            break;
-                        }
-                    }
-                }
-                else
-                {
-                    m_lastStatus = _("Could not clear North backlash - test failed");
-                    m_Rslt = MEASUREMENT_BL_NOT_CLEARED;
-                    throw (wxString("BLT: Could not clear north backlash"));
-                }
-            }
-            if (m_acceptedMoves >= BACKLASH_MIN_COUNT || m_backlashExemption || OutOfRoom(pCamera->FullSize, currentCamLoc.X, currentCamLoc.Y, pFrame->pGuider->GetMaxMovePixels()))    // Ok to go ahead with actual backlash measurement
-            {
-                m_bltState = BLT_STATE_STEP_NORTH;
-                double totalBacklashCleared = m_stepCount * m_pulseWidth;
-                // Want to move the mount North at >=500 ms, regardless of image scale. But reduce pulse width if it would exceed 80% of the tracking rectangle -
-                // need to leave some room for seeing deflections and dec drift
-                m_pulseWidth = wxMax((int)NORTH_PULSE_SIZE, m_scope->GetCalibrationDuration());
-                m_pulseWidth = wxMin(m_pulseWidth, (int)floor(0.7 * (double)pFrame->pGuider->GetMaxMovePixels() / m_lastDecGuideRate));
-                m_stepCount = 0;
-                // Move 50% more than the backlash we cleared or >=8 secs, whichever is greater.  We want to leave plenty of room
-                // for giving South moves time to clear backlash and actually get moving
-                m_northPulseCount = wxMax((MAX_NORTH_PULSES + m_pulseWidth - 1) / m_pulseWidth,
-                                          totalBacklashCleared * 1.5 / m_pulseWidth);  // Up to 8 secs
-
-                Debug.Write(wxString::Format("BLT: Starting North moves at Dec=%0.2f\n", currMountLocation.Y));
-                m_msmtStartTime = ::wxGetUTCTimeMillis().GetValue();
-                // falling through to start moving North
-            }
-
-        case BLT_STATE_STEP_NORTH:
-            if (m_stepCount < m_northPulseCount && !OutOfRoom(pCamera->FullSize, currentCamLoc.X, currentCamLoc.Y, pFrame->pGuider->GetMaxMovePixels()))
-            {
-                m_lastStatus = wxString::Format(_("Moving North for %d ms, step %d / %d"), m_pulseWidth, m_stepCount + 1, m_northPulseCount);
-                double deltaN;
-                if (m_stepCount >= 1)
-                {
-                    deltaN = currMountLocation.Y - m_northBLSteps.back();
-                    m_stats.AddDelta(deltaN);
-                }
-                else
-                {
-                    deltaN = 0;
-                    m_markerPoint = currMountLocation;            // Marker point at start of Dec moves North
-                }
-                Debug.Write(wxString::Format("BLT: %s, DecLoc = %0.2f, DeltaDec = %0.2f\n", m_lastStatus, currMountLocation.Y, deltaN));
-                m_northBLSteps.push_back(currMountLocation.Y);
-                pFrame->ScheduleCalibrationMove(m_scope, NORTH, m_pulseWidth);
-                m_stepCount++;
-                break;
-            }
-            else
-            {
-                // Either got finished or ran out of room
-                m_msmtEndTime = ::wxGetUTCTimeMillis().GetValue();
-                double deltaN = 0;
-                if (m_stepCount >= 1)
-                {
-                    deltaN = currMountLocation.Y - m_northBLSteps.back();
-                    m_stats.AddDelta(deltaN);
-                }
-                Debug.Write(wxString::Format("BLT: North pulses ended at Dec location %0.2f, TotalDecDelta=%0.2f px, LastDeltaDec = %0.2f\n", currMountLocation.Y, decDelta, deltaN));
-                m_northBLSteps.push_back(currMountLocation.Y);
-                if (m_stepCount < m_northPulseCount)
-                {
-                    if (m_stepCount < 0.5 * m_northPulseCount)
-                    {
-                        m_lastStatus = _("Star too close to edge for accurate measurement of backlash. Choose a star farther from the edge.");
-                        m_Rslt = MEASUREMENT_TOO_FEW_NORTH;
-                        throw (wxString("BLT: Too few north moves"));
-                    }
-                    Debug.Write("BLT: North pulses truncated, too close to frame edge\n");
-                }
-                m_northPulseCount = m_stepCount;
-                m_stepCount = 0;
-                m_bltState = BLT_STATE_STEP_SOUTH;
-                // falling through to moving back South
-            }
-
-        case BLT_STATE_STEP_SOUTH:
-            if (m_stepCount < m_northPulseCount)
-            {
-                m_lastStatus = wxString::Format(_("Moving South for %d ms, step %d / %d"), m_pulseWidth, m_stepCount + 1, m_northPulseCount);
-                Debug.Write(wxString::Format("BLT: %s, DecLoc = %0.2f\n", m_lastStatus, currMountLocation.Y));
-                m_southBLSteps.push_back(currMountLocation.Y);
-                pFrame->ScheduleCalibrationMove(m_scope, SOUTH, m_pulseWidth);
-                m_stepCount++;
-                break;
-            }
-
-            // Now see where we ended up - fall through to computing and testing a correction
-            Debug.Write(wxString::Format("BLT: South pulses ended at Dec location %0.2f\n", currMountLocation.Y));
-            m_southBLSteps.push_back(currMountLocation.Y);
-            m_endSouth = currMountLocation;
-            m_bltState = BLT_STATE_TEST_CORRECTION;
-            m_stepCount = 0;
-            // fall through
-
-        case BLT_STATE_TEST_CORRECTION:
-            if (m_stepCount == 0)
-            {
-                m_Rslt = ComputeBacklashPx(&m_backlashResultPx, &m_backlashResultMs, &m_northRate);
-                if (m_Rslt != MEASUREMENT_VALID)
-                {
-                    // Abort the test and show an explanatory status in the GA dialog
-                    switch (m_Rslt)
-                    {
-                    case MEASUREMENT_SANITY:
-                        m_lastStatus = _("Dec movements too erratic - test failed");
-                        throw (wxString("BLT: Calculation failed sanity check"));
-                        break;
-                    case MEASUREMENT_TOO_FEW_NORTH:
-                        break;                                  // Won't happen, handled above
-                    case MEASUREMENT_TOO_FEW_SOUTH:
-                        m_lastStatus = _("Mount never established consistent south moves - test failed");
-                        throw (wxString("BLT: Too few acceptable south moves"));
-                        break;
-                    default:
-			break;
-                    }
-                }
-
-                double sigmaPx;
-                double sigmaMs;
-                GetBacklashSigma(&sigmaPx, &sigmaMs);
-                Debug.Write(wxString::Format("BLT: Trial backlash amount is %0.2f px, %d ms, sigma = %0.1f px\n", m_backlashResultPx, m_backlashResultMs,
-                    sigmaPx));
-                if (m_backlashResultMs > 0)
-                {
-                    // Don't try this refinement if the clearing pulse will cause us to lose the star
-                    if (m_backlashResultPx < pFrame->pGuider->GetMaxMovePixels())
-                    {
-                        m_lastStatus = wxString::Format(_("Issuing test backlash correction of %d ms"), m_backlashResultMs);
-                        Debug.Write(m_lastStatus + "\n");
-                        // This should put us back roughly to where we issued the big North pulse unless the backlash is very large
-                        pFrame->ScheduleCalibrationMove(m_scope, SOUTH, m_backlashResultMs);
-                        m_stepCount++;
-                    }
-                    else
-                    {
-                        int maxFrameMove = (int)floor((double)pFrame->pGuider->GetMaxMovePixels() / m_northRate);
-                        Debug.Write(wxString::Format("BLT: Clearing pulse is very large, issuing max S move of %d\n", maxFrameMove));
-                        pFrame->ScheduleCalibrationMove(m_scope, SOUTH, maxFrameMove);       // One more pulse to cycle the state machine
-                        m_bltState = BLT_STATE_RESTORE;
-                    }
-                }
-                else
-                {
-                    m_bltState = BLT_STATE_RESTORE;
-                    m_stepCount = 0;
-                    // fall through, no need for test pulse
-                }
-                break;
-            }
-            // See how close we came, maybe fine-tune a bit
-            Debug.Write(wxString::Format("BLT: Trial backlash pulse resulted in net DecDelta = %0.2f px, Dec Location %0.2f\n", decDelta, currMountLocation.Y));
-            tol = TRIAL_TOLERANCE_AS / pFrame->GetCameraPixelScale();                           // tolerance in units of px
-            if (fabs(decDelta) > tol)                                                           // decDelta = (current - markerPoint)
-            {
-                double pulse_delta = fabs(currMountLocation.Y - m_endSouth.Y);                  // How far we moved with the test pulse
-                double target_delta = fabs(m_markerPoint.Y - m_endSouth.Y);                     // How far we needed to go
-                if ((m_endSouth.Y - m_markerPoint.Y) * decDelta < 0)                            // Sign change, went too far
-                {
-                    //m_backlashResultMs *= target_delta / pulse_delta;
-                    Debug.Write(wxString::Format("BLT: Nominal backlash value over-shot by %0.2f X\n", target_delta / pulse_delta));
-                }
-                else
-                {
-                    double corr_factor = (target_delta / pulse_delta - 1.0) * 0.5 + 1.0;
-                    //m_backlashResultMs *= corr_factor;
-                    Debug.Write(wxString::Format("BLT: Nominal backlash value under-shot by %0.2f X\n", target_delta / pulse_delta));
-                }
-            }
-            else
-                Debug.Write(wxString::Format("BLT: Nominal backlash pulse resulted in final delta of %0.1f a-s\n", fabs(decDelta) * pFrame->GetCameraPixelScale()));
-
-            m_bltState = BLT_STATE_RESTORE;
-            m_stepCount = 0;
-            // fall through
-
-        case BLT_STATE_RESTORE:
-            // We could be a considerable distance from where we started, so get back close to the starting point without losing the star
-            if (m_stepCount == 0)
-            {
-                Debug.Write(wxString::Format("BLT: Starting Dec position at %0.2f, Ending Dec position at %0.2f\n", m_markerPoint.Y, currMountLocation.Y));
-                amt = fabs(currMountLocation.Y - m_startingPoint.Y);
-                if (amt > pFrame->pGuider->GetMaxMovePixels())
-                {
-                    m_restoreCount = (int)floor((amt / m_northRate) / m_pulseWidth);
-                    Debug.Write(wxString::Format("BLT: Final restore distance is %0.1f px, approx %d steps\n", amt, m_restoreCount));
-                    m_stepCount = 0;
-                }
-                else
-                    m_bltState = BLT_STATE_WRAPUP;
-            }
-            if (m_stepCount < m_restoreCount)
-            {
-
-                pFrame->ScheduleCalibrationMove(m_scope, SOUTH, m_pulseWidth);
-                m_stepCount++;
-                m_lastStatus = _("Restoring star position");
-                Debug.Write(wxString::Format("BLT: Issuing restore pulse count %d of %d ms\n", m_stepCount, m_pulseWidth));
-                break;
-            }
-            m_bltState = BLT_STATE_WRAPUP;
-            // fall through
-
-        case BLT_STATE_WRAPUP:
-            m_lastStatus = _("Measurement complete");
-            CleanUp();
-            m_bltState = BLT_STATE_COMPLETED;
-            break;
-
-        case BLT_STATE_COMPLETED:
-            break;
-
-        case BLT_STATE_ABORTED:
-            m_lastStatus = _("Measurement halted");
-            Debug.Write("BLT: measurement process halted by user or by error\n");
-            CleanUp();
-            break;
-        }                       // end of switch on state
-    }
-    catch (const wxString& msg)
-    {
-        POSSIBLY_UNUSED(msg);
-        Debug.Write(wxString::Format("BLT: Exception thrown in logical state %d\n", (int)m_bltState));
-        m_bltState = BLT_STATE_ABORTED;
-        Debug.Write("BLT: " + m_lastStatus + "\n");
-        CleanUp();
-    }
-}
-
-void BacklashTool::GetBacklashSigma(double* SigmaPx, double* SigmaMs)
-{
-    if (m_Rslt == MEASUREMENT_VALID && m_stats.count > 1)
-    {
-        // Sigma of mean for north moves + sigma of two measurements going south, added in quadrature
-        *SigmaPx = sqrt((m_stats.currentSS / m_stats.count) + (2 * m_stats.currentSS / (m_stats.count - 1)));
-        *SigmaMs = *SigmaPx / m_northRate;
-    }
-    else
-    {
-        *SigmaPx = 0;
-        *SigmaMs = 0;
-    }
-}
-// Launch modal dialog to show the BLT graph
-void BacklashTool::ShowGraph(wxDialog *pGA)
-{
-    BacklashGraph dlg(pGA, this);
-    dlg.ShowModal();
-}
-
-void BacklashTool::CleanUp()
-{
-    m_scope->GetBacklashComp()->ResetBaseline();        // Normal guiding will start, don't want old BC state applied
-    pFrame->pGuider->EnableMeasurementMode(false);
-}
-
-//------------------------------  End of BacklashTool implementation
+/*
+*  backlash_comp.cpp
+*  PHD Guiding
+*
+*  Created by Bruce Waddington
+*  Copyright (c) 2015 Bruce Waddington and Andy Galasso
+*  All rights reserved.
+*
+*  This source code is distributed under the following "BSD" license
+*  Redistribution and use in source and binary forms, with or without
+*  modification, are permitted provided that the following conditions are met:
+*    Redistributions of source code must retain the above copyright notice,
+*     this list of conditions and the following disclaimer.
+*    Redistributions in binary form must reproduce the above copyright notice,
+*     this list of conditions and the following disclaimer in the
+*     documentation and/or other materials provided with the distribution.
+*    Neither the name of Bret McKee, Dad Dog Development,
+*     Craig Stark, Stark Labs nor the names of its
+*     contributors may be used to endorse or promote products derived from
+*     this software without specific prior written permission.
+*
+*  THIS SOFTWARE IS PROVIDED BY THE COPYRIGHT HOLDERS AND CONTRIBUTORS "AS IS"
+*  AND ANY EXPRESS OR IMPLIED WARRANTIES, INCLUDING, BUT NOT LIMITED TO, THE
+*  IMPLIED WARRANTIES OF MERCHANTABILITY AND FITNESS FOR A PARTICULAR PURPOSE
+*  ARE DISCLAIMED. IN NO EVENT SHALL THE COPYRIGHT HOLDER OR CONTRIBUTORS BE
+*  LIABLE FOR ANY DIRECT, INDIRECT, INCIDENTAL, SPECIAL, EXEMPLARY, OR
+*  CONSEQUENTIAL DAMAGES (INCLUDING, BUT NOT LIMITED TO, PROCUREMENT OF
+*  SUBSTITUTE GOODS OR SERVICES; LOSS OF USE, DATA, OR PROFITS; OR BUSINESS
+*  INTERRUPTION) HOWEVER CAUSED AND ON ANY THEORY OF LIABILITY, WHETHER IN
+*  CONTRACT, STRICT LIABILITY, OR TORT (INCLUDING NEGLIGENCE OR OTHERWISE)
+*  ARISING IN ANY WAY OUT OF THE USE OF THIS SOFTWARE, EVEN IF ADVISED OF THE
+*  POSSIBILITY OF SUCH DAMAGE.
+*
+*/
+
+#include "phd.h"
+#include "backlash_comp.h"
+
+static const unsigned int HISTORY_SIZE = 10;
+static const unsigned int MIN_COMP_AMOUNT = 50;               // min pulse in ms
+static const unsigned int MAX_COMP_AMOUNT = 8000;             // max pulse in ms
+
+
+class CorrectionTuple
+{
+public:
+    long timeSeconds;
+    double miss;
+
+    CorrectionTuple(long TimeInSecs, double Amount)
+    {
+        timeSeconds = TimeInSecs;
+        miss = Amount;
+    }
+};
+
+class BLCEvent
+{
+public:
+    std::vector<CorrectionTuple> corrections;
+    bool initialOvershoot;
+    bool initialUndershoot;
+    bool stictionSeen;
+
+    BLCEvent() {};
+
+    BLCEvent(long TimeSecs, double Amount)
+    {
+        corrections.push_back(CorrectionTuple(TimeSecs, Amount));
+        initialOvershoot = false;
+        initialUndershoot = false;
+        stictionSeen = false;
+    }
+
+    int BLCEvent::InfoCount() const
+    {
+        return corrections.size();
+    }
+
+    void BLCEvent::AddEventInfo(long TimeSecs, double Amount, double minMove)
+    {
+        // Correction[0] is the deflection that triggered the BLC in the first place.  Correction[1] is the first delta after the pulse was issued,
+        // Correction[2] is the (optional) subsequent delta, needed to detect stiction
+        if (InfoCount() < 3)
+        {
+            corrections.push_back(CorrectionTuple(TimeSecs, Amount));
+            if (fabs(Amount) > minMove)
+            {
+                if (InfoCount() == 2)
+                {
+                    if (Amount > 0)
+                        initialUndershoot = true;
+                    else
+                        initialOvershoot = true;
+
+                }
+                else
+                {
+                    if (InfoCount() == 3)
+                    {
+                        stictionSeen = initialUndershoot && Amount < 0;           // 2nd follow-on miss was an over-shoot
+                    }
+                }
+            }
+        }
+    }
+
+};
+
+class BLCHistory
+{
+    //List<BLCEvent> blcEvents;
+    std::vector<BLCEvent> blcEvents;
+    int blcIndex = 0;
+    const int ENTRY_CAPACITY = 3;
+    const unsigned int HISTORY_DEPTH = 10;
+    bool windowOpen;
+    long timeBase;
+    int lastIncrease;
+
+public:
+    struct RecentStats
+    {
+        int shortCount;
+        int longCount;
+        int stictionCount;
+        double avgInitialMiss;
+        double avgStictionAmount;
+
+        RecentStats() :shortCount(0), longCount(0), stictionCount(0), avgInitialMiss(0), avgStictionAmount(0)
+        {
+        }
+    };
+
+    bool BLCHistory::WindowOpen()
+    {
+        { return windowOpen; }
+    }
+
+    BLCHistory::BLCHistory()
+    {
+        windowOpen = false;
+        lastIncrease = 0;
+        timeBase = wxGetCurrentTime();
+    }
+
+    void BLCHistory::LogStatus(wxString Msg)
+    {
+        Debug.Write("BLC: " + Msg + "\n");
+    }
+
+    void BLCHistory::CloseWindow()
+    {
+        windowOpen = false;
+    }
+
+    void BLCHistory::RecordNewBLC(long When, double TriggerDeflection)
+    {
+        if (blcEvents.size() >= HISTORY_DEPTH)
+        {
+            blcEvents.erase(blcEvents.begin());
+            LogStatus("Oldest BLC event removed");
+        }
+        blcEvents.push_back(BLCEvent((When - timeBase), TriggerDeflection));
+        blcIndex = blcEvents.size() - 1;
+        windowOpen = true;
+    }
+
+    bool BLCHistory::AddDeflection(long When, double Amt, double MinMove)
+    {
+        bool added = false;
+        if (blcIndex >= 0 && blcEvents[blcIndex].InfoCount() < ENTRY_CAPACITY)
+        {
+            blcEvents[blcIndex].AddEventInfo(When-timeBase, Amt, MinMove);
+            added = true;
+            //LogStatus("Deflection entry added for event " + std::to_string(blcIndex));
+        }
+        else
+        {
+            windowOpen = false;
+            LogStatus("History window closed");
+        }
+        return added;
+    }
+
+    void BLCHistory::RemoveOldestOvershoots(int howMany)
+    {
+        for (int ct = 1; ct <= howMany; ct++)
+        {
+            for (unsigned int inx = 0; inx < blcEvents.size() - 1; inx++)
+            {
+                if (blcEvents[inx].initialOvershoot)
+                {
+                    blcEvents.erase(blcEvents.begin() + inx);
+                    blcIndex = blcEvents.size() - 1;
+                    break;
+                }
+            }
+        }
+    }
+
+    void BLCHistory::ClearHistory()
+    {
+        blcEvents.clear();
+        LogStatus("History cleared");
+    }
+
+    // Stats over some number of recent events, returns the average initial miss
+    double BLCHistory::GetStats(int numEvents, RecentStats* Results)
+    {
+        int bottom = std::max(0, blcIndex - (numEvents - 1));
+        double sum = 0;
+        double stictionSum = 0;
+        int ct = 0;
+        for (int inx = blcIndex; inx >= bottom; inx--)
+        {
+            BLCEvent& evt = blcEvents[inx];
+            if (evt.initialOvershoot)
+                Results->longCount++;
+            else
+                Results->shortCount++;
+            if (evt.stictionSeen)
+            {
+                Results->stictionCount++;
+                stictionSum += evt.corrections[2].miss;
+            }
+            // Average only the initial misses immediately following the blcs
+            if (evt.InfoCount() > 1)
+            {
+                sum += evt.corrections[1].miss;
+                ct++;
+            }
+        }
+        if (ct > 0)
+            Results->avgInitialMiss = sum / ct;
+        else
+            Results->avgInitialMiss = 0;
+        if (Results->stictionCount > 0)
+            Results->avgStictionAmount = stictionSum / Results->stictionCount;
+        else
+            Results->avgStictionAmount = 0;
+        return Results->avgInitialMiss;
+    }
+
+    bool BLCHistory::AdjustmentNeeded(double miss, double minMove, double yRate, double* correction)
+    {
+        bool adjust = false;
+        BLCEvent currEvent;
+        RecentStats stats;
+        *correction = 0;
+        double avgInitMiss = 0;
+        if (blcIndex >= 0)
+        {
+            avgInitMiss = GetStats(HISTORY_DEPTH, &stats);
+            currEvent = blcEvents[blcIndex];
+            wxString deflections = " Deflections: 0=" + std::to_string(currEvent.corrections[0].miss) + ", 1:" +
+                wxString(std::to_string(currEvent.corrections[1].miss));
+            if (currEvent.InfoCount() > 2)
+                deflections += ", 2:" + std::to_string(currEvent.corrections[2].miss);
+            LogStatus(wxString::Format("History state: CurrMiss=%0.2f, AvgInitMiss=%0.2f, ShCount=%d, LgCount=%d, SticCount=%d, %s",
+                miss, stats.avgInitialMiss, stats.shortCount, stats.longCount, stats.stictionCount, deflections));
+
+        }
+        else
+            return false;
+
+        if (fabs(miss) >= minMove)                      // Most recent miss was big enough to look at
+        {
+            int corr;
+            corr = (int)(floor(abs(avgInitMiss) / yRate) + 0.5);                          // unsigned correction value
+            if (miss > 0)
+                // UNDER-SHOOT-------------------------------
+            {
+                if (avgInitMiss > 0)
+                {
+                    // Might want to increase the blc value - but check for stiction and history of over-corrections
+                    // Don't make any changes before getting two follow-on displacements after last BLC
+                    if (currEvent.InfoCount() == ENTRY_CAPACITY)
+                    {
+                        // Stiction
+                        if (stats.stictionCount > 2)
+                            LogStatus("Under-shoot, no adjustment because of stiction history, window closed");
+                        else
+                        {
+                            if (stats.longCount >= 2)             // 2 or more over-shoots in window
+                                LogStatus("Under-shoot; no adjustment because of over-shoot history, window closed");
+                            else
+                            {
+                                adjust = true;
+                                *correction = corr;
+                                lastIncrease = corr;
+                                LogStatus("Under-shoot: nominal increase by " + std::to_string(corr) + ", window closed");
+                            }
+                        }
+                        windowOpen = false;
+                    }
+                    else
+                        LogStatus("Under-shoot, no adjustment, waiting for more data");
+                }
+                else
+                {
+                    LogStatus("Under-shoot, no adjustment, avgInitialMiss <= 0, window closed");
+                    windowOpen = false;
+                }
+            }
+            else
+                // OVER-SHOOT --------------------------------------
+            {
+                if (avgInitMiss < 0 || stats.longCount > stats.shortCount || currEvent.stictionSeen)
+                {
+                    windowOpen = false;
+                    std::string msg = "";
+                    if (currEvent.InfoCount() == ENTRY_CAPACITY)
+                    {
+                        if (currEvent.stictionSeen && stats.stictionCount > 1)          // Seeing and low min-move can look like stiction
+                        {
+                            msg = "Over-shoot, stiction seen, ";
+                            double stictionCorr = (int)(floor(abs(stats.avgStictionAmount) / yRate) + 0.5);
+                            *correction = -stictionCorr;
+                            adjust = true;
+                            LogStatus(msg + "nominal decrease by " + std::to_string(*correction) + ", window closed.");
+                        }
+                    }
+                    else
+                    if (stats.longCount > stats.shortCount && blcIndex >= 4)
+                    {
+                        msg = "Recent history of over-shoots, ";
+                        *correction = -corr;
+                        RemoveOldestOvershoots(2);
+                        adjust = true;
+                        LogStatus(msg + "nominal decrease by " + std::to_string(*correction) + ", window closed.");
+                    }
+                    else
+                    if (fabs(avgInitMiss) > minMove)
+                    {
+                        msg = "Average miss indicates over-shooting, ";
+                        *correction = -corr;                     // just the usual average of misses
+                        adjust = true;
+                        LogStatus(msg + "nominal decrease by " + std::to_string(*correction) + ", window closed.");
+                    }
+                    else
+                    {
+                        LogStatus("Over-shoot, no correction because of small average miss, window closed.");
+                    }
+                }                           // end of over-shoot cases that warrant attention
+                else
+                {
+                    correction = 0;
+                    std::string msg = "Over-shoot, no adjustment, avgMiss >= 0";
+                    if (currEvent.InfoCount() == ENTRY_CAPACITY)
+                    {
+                        windowOpen = false;
+                        msg += ", window closed";
+                    }
+                    LogStatus(msg);
+                }
+
+            }
+        }
+        else
+        {
+            windowOpen = false;
+            LogStatus("No correction, Miss < min_move, window closed");
+        }
+
+        return adjust;
+    }
+};
+
+BacklashComp::BacklashComp(Scope *scope)
+{
+    m_pScope = scope;
+    m_pHistory = new BLCHistory();
+    int lastAmt = pConfig->Profile.GetInt("/" + m_pScope->GetMountClassName() + "/DecBacklashPulse", 0);
+    int lastFloor = pConfig->Profile.GetInt("/" + m_pScope->GetMountClassName() + "/DecBacklashFloor", 0);
+    int lastCeiling = pConfig->Profile.GetInt("/" + m_pScope->GetMountClassName() + "/DecBacklashCeiling", 0);
+    SetCompValues(lastAmt, lastFloor, lastCeiling);
+    if (m_pulseWidth > 0)
+        m_compActive = pConfig->Profile.GetBoolean("/" + m_pScope->GetMountClassName() + "/BacklashCompEnabled", false);
+    else
+        m_compActive = false;
+    m_lastDirection = NONE;
+    if (m_compActive)
+        Debug.Write(wxString::Format("BLC: Enabled with correction = %d ms, Floor = %d, Ceiling = %d, %s\n",
+        m_pulseWidth, m_adjustmentFloor, m_adjustmentCeiling, m_fixedSize ? "Fixed" : "Adjustable"));
+    else
+        Debug.Write("BLC: Backlash compensation is disabled\n");
+}
+
+int BacklashComp::GetBacklashPulseMaxValue()
+{
+    return MAX_COMP_AMOUNT;
+}
+
+int BacklashComp::GetBacklashPulseMinValue()
+{
+    return MIN_COMP_AMOUNT;
+}
+    
+void BacklashComp::GetBacklashCompSettings(int* pulseWidth, int* floor, int* ceiling)
+{
+    *pulseWidth = m_pulseWidth;
+    *floor = m_adjustmentFloor;
+    *ceiling = m_adjustmentCeiling;
+}
+
+// Private method to be sure all comp values are in-synch and don't exceed limits
+// May change max-move value for Dec depending on the context
+void BacklashComp::SetCompValues(int requestedSize, int floor, int ceiling)
+{
+    m_pulseWidth = wxMax(0, wxMin(requestedSize, MAX_COMP_AMOUNT));
+    if (floor > m_pulseWidth || floor < MIN_COMP_AMOUNT)                        // Coming from GA
+        m_adjustmentFloor = wxMax(0.5 * m_pulseWidth, MIN_COMP_AMOUNT);
+    else
+        m_adjustmentFloor = floor;
+    if (ceiling < m_pulseWidth)
+        m_adjustmentCeiling = wxMin(1.50 * m_pulseWidth, MAX_COMP_AMOUNT);
+    else
+        m_adjustmentCeiling = wxMin(ceiling, MAX_COMP_AMOUNT);
+    m_fixedSize = abs(m_adjustmentCeiling - m_adjustmentFloor) < 100;
+    if (m_pulseWidth > m_pScope->GetMaxDecDuration())
+        m_pScope->SetMaxDecDuration(m_pulseWidth);
+}
+
+// Public method to ask for a set of backlash comp settings.  Ceiling == 0 implies compute a default
+void BacklashComp::SetBacklashPulse(int ms, int floor, int ceiling)
+{
+    if (m_pulseWidth != ms || m_adjustmentFloor != floor|| m_adjustmentCeiling != ceiling)
+    {
+        int oldBLC = m_pulseWidth;
+        SetCompValues(ms, floor, ceiling);
+        pFrame->NotifyGuidingParam("Backlash comp amount", m_pulseWidth);
+        Debug.Write(wxString::Format("BLC: Comp pulse set to %d ms, Floor = %d ms,Ceiling = %d ms, %s\n", 
+            m_pulseWidth, m_adjustmentFloor, m_adjustmentCeiling, m_fixedSize ? "Fixed" : "Adjustable"));
+        if (abs(m_pulseWidth - oldBLC) > 100)
+        {
+            m_pHistory->ClearHistory();
+            m_pHistory->CloseWindow();
+        }
+    }
+
+    pConfig->Profile.SetInt("/" + m_pScope->GetMountClassName() + "/DecBacklashPulse", m_pulseWidth);
+    pConfig->Profile.SetInt("/" + m_pScope->GetMountClassName() + "/DecBacklashFloor", m_adjustmentFloor);
+    pConfig->Profile.SetInt("/" + m_pScope->GetMountClassName() + "/DecBacklashCeiling", m_adjustmentCeiling);
+}
+
+void BacklashComp::EnableBacklashComp(bool enable)
+{
+    if (m_compActive != enable)
+    {
+        pFrame->NotifyGuidingParam("Backlash comp enabled", enable);
+    }
+
+    m_compActive = enable;
+    ResetBaseline();
+    pConfig->Profile.SetBoolean("/" + m_pScope->GetMountClassName() + "/BacklashCompEnabled", m_compActive);
+    Debug.Write(wxString::Format("BLC: Backlash comp %s, Comp pulse = %d ms\n", m_compActive ? "enabled" : "disabled", m_pulseWidth));
+}
+
+void BacklashComp::ResetBaseline()
+{
+    if (m_compActive)
+    {
+        m_lastDirection = NONE;
+        m_pHistory->CloseWindow();
+        Debug.Write("BLC: Last direction was reset\n");
+    }
+}
+
+void BacklashComp::TrackBLCResults(unsigned int moveTypeOptions, double yDistance, double minMove, double yRate)
+{
+    if (moveTypeOptions & MOVEOPT_USE_BLC)
+    {
+        // only track algorithm result moves, do not track "fast
+        // recovery after dither" moves or deduced moves or AO bump
+        // moves
+        // TODO-bw is this right?
+        bool isAlgoResultMove = (moveTypeOptions & MOVEOPT_ALGO_RESULT) != 0;
+
+        if (isAlgoResultMove)
+        {
+            if (m_pHistory->WindowOpen() && !m_fixedSize)
+                _TrackBLCResults(moveTypeOptions, yDistance, minMove, yRate);
+        }
+        else
+            m_pHistory->CloseWindow();
+    }
+    else
+    {
+        // BLC not allowed -- a calibration move or something like that
+        ResetBaseline();
+    }
+}
+
+void BacklashComp::_TrackBLCResults(unsigned int moveTypeOptions, double yDistance, double minMove, double yRate)
+{
+    assert(m_pHistory->WindowOpen()); // caller checks this
+
+    // The previous Dec correction included a BLC
+
+    // Record the history even if residual error is zero. Sign convention has nothing to do with N or S direction - only whether we
+    // needed more correction (+) or less (-)
+    GUIDE_DIRECTION dir = yDistance > 0.0 ? DOWN : UP;
+    yDistance = fabs(yDistance);
+    double miss;
+    double adjustment;
+    double nominalBLC;
+    if (dir == m_lastDirection)
+        miss = yDistance;            // + => we needed more of the same, under-shoot
+    else
+        miss = -yDistance;           // over-shoot
+    minMove = fmax(minMove, 0);         // Algo w/ no min-move returns -1
+
+    m_pHistory->AddDeflection(wxGetCurrentTime(), miss, minMove);
+    if (m_pHistory->AdjustmentNeeded(miss, minMove, yRate, &adjustment))
+    {
+        int newBLC;
+        nominalBLC = m_pulseWidth + adjustment;
+        if (nominalBLC > m_pulseWidth)
+            newBLC = ROUND(fmin(m_pulseWidth * 1.1, wxMin(m_adjustmentCeiling, nominalBLC)));
+        else
+            newBLC = ROUND(fmax(0.8 * m_pulseWidth, wxMax(0, nominalBLC)));
+        if (nominalBLC < m_adjustmentFloor)
+            Debug.Write(wxString::Format("BLC: Pulse decrease limited by floor of %d\n", m_adjustmentFloor));
+        else
+        if (nominalBLC > m_adjustmentCeiling)
+            Debug.Write(wxString::Format("BLC: Pulse increase limited by ceiling of %d\n", m_adjustmentCeiling));
+        else
+            Debug.Write(wxString::Format("BLC: Pulse adjusted to %d\n", newBLC));
+        pConfig->Profile.SetInt("/" + m_pScope->GetMountClassName() + "/DecBacklashPulse", newBLC);
+        SetCompValues(newBLC, m_adjustmentFloor, m_adjustmentCeiling);
+
+    }
+
+}
+
+//void BacklashComp::TrackBLCResults(unsigned int moveTypeOptions, double yDistance, double minMove, double yRate)
+//{
+//    if (m_pHistory->WindowOpen() && !m_fixedSize)
+//        _TrackBLCResults(moveTypeOptions, yDistance, minMove, yRate);
+//}
+
+// Possibly add the backlash comp to the pending guide pulse (yAmount)
+void BacklashComp::ApplyBacklashComp(unsigned int moveTypeOptions, int dir, double yDist, int *yAmount)
+{
+
+    if (!m_compActive || m_pulseWidth <= 0 || yDist == 0.0)
+        return;
+
+    if (m_lastDirection != NONE && dir != m_lastDirection)
+    {
+        *yAmount += m_pulseWidth;
+        m_pHistory->RecordNewBLC(wxGetCurrentTime(), yDist);
+        
+        Debug.Write(wxString::Format("BLC: Dec direction reversal from %s to %s, backlash comp pulse of %d applied\n",
+            m_lastDirection == NORTH ? "North" : "South", dir == NORTH ? "North" : "South", m_pulseWidth));
+    }
+
+    m_lastDirection = dir;
+}
+
+// Class for implementing the backlash graph dialog
+class BacklashGraph : public wxDialog
+{
+    BacklashTool *m_BLT;
+public:
+    BacklashGraph(wxDialog *parent, BacklashTool *pBL);
+    wxBitmap CreateGraph(int graphicWidth, int graphicHeight);
+};
+
+BacklashGraph::BacklashGraph(wxDialog *parent, BacklashTool *pBL)
+    : wxDialog(parent, wxID_ANY, wxGetTranslation(_("Backlash Results")), wxDefaultPosition, wxSize(500, 400))
+{
+    m_BLT = pBL;
+
+    // Just but a big button area for the graph with a button below it
+    wxBoxSizer *vSizer = new wxBoxSizer(wxVERTICAL);
+    // Use a bitmap button so we don't waste cycles in paint events
+    wxBitmap theGraph = CreateGraph(450, 300);
+    wxBitmapButton *graphButton = new wxBitmapButton(this, wxID_ANY, theGraph, wxDefaultPosition, wxSize(450, 300), wxBU_AUTODRAW | wxBU_EXACTFIT);
+    vSizer->Add(graphButton, 0, wxALIGN_CENTER_HORIZONTAL | wxALL | wxFIXED_MINSIZE, 5);
+    graphButton->SetBitmapDisabled(theGraph);
+    graphButton->Enable(false);
+
+    // ok button because we're modal
+    vSizer->Add(
+        CreateButtonSizer(wxOK),
+        wxSizerFlags(0).Expand().Border(wxALL, 10));
+
+    SetSizerAndFit(vSizer);
+}
+
+wxBitmap BacklashGraph::CreateGraph(int bmpWidth, int bmpHeight)
+{
+    wxMemoryDC dc;
+    wxBitmap bmp(bmpWidth, bmpHeight, -1);
+    wxColour decColor = pFrame->pGraphLog->GetDecOrDyColor();
+    wxColour idealColor("WHITE");
+    wxPen axisPen("GREY", 3, wxCROSS_HATCH);
+    wxPen decPen(decColor, 3, wxSOLID);
+    wxPen idealPen(idealColor, 3, wxSOLID);
+    wxBrush decBrush(decColor, wxSOLID);
+    wxBrush idealBrush(idealColor, wxSOLID);
+    //double fakeNorthPoints[] =
+    //{152.04, 164.77, 176.34, 188.5, 200.25, 212.36, 224.21, 236.89, 248.62, 260.25, 271.34, 283.54, 294.79, 307.56, 319.22, 330.87, 343.37, 355.75, 367.52, 379.7, 391.22, 403.89, 415.34, 427.09, 439.41, 450.36, 462.6};
+    //double fakeSouthPoints[] =
+    //{474.84, 474.9, 464.01, 451.83, 438.08, 426, 414.68, 401.15, 390.39, 377.22, 366.17, 353.45, 340.75, 328.31, 316.93, 304.55, 292.42, 280.45, 269.03, 255.02, 243.76, 231.53, 219.43, 207.35, 195.22, 183.06, 169.47};
+    //std::vector <double> northSteps(fakeNorthPoints, fakeNorthPoints + 27);
+    //std::vector <double> southSteps(fakeSouthPoints, fakeSouthPoints + 27);
+    std::vector <double> northSteps = m_BLT->GetNorthSteps();
+    std::vector <double> southSteps = m_BLT->GetSouthSteps();
+
+    double xScaleFactor;
+    double yScaleFactor;
+    int xOrigin;
+    int yOrigin;
+    int ptRadius;
+    int graphWindowWidth;
+    int graphWindowHeight;
+    int numNorth;
+    double northInc;
+    int numSouth;
+
+    // Find the max excursion from the origin in order to scale the points to fit the bitmap
+    double maxDec = -9999.0;
+    double minDec = 9999.0;
+    for (auto it = northSteps.begin(); it != northSteps.end(); ++it)
+    {
+        maxDec = wxMax(maxDec, *it);
+        minDec = wxMin(minDec, *it);
+    }
+
+    for (auto it = southSteps.begin(); it != southSteps.end(); ++it)
+    {
+        maxDec = wxMax(maxDec, *it);
+        minDec = wxMin(minDec, *it);
+    }
+
+    graphWindowWidth = bmpWidth;
+    graphWindowHeight = 0.7 * bmpHeight;
+    yScaleFactor = (graphWindowHeight) / (maxDec - minDec + 1);
+    xScaleFactor = (graphWindowWidth) / (northSteps.size() + southSteps.size());
+
+    // Since we get mount coordinates, north steps will always be in ascending order
+    numNorth = northSteps.size();
+    northInc = (northSteps.at(numNorth - 1) - northSteps.at(0)) / numNorth;
+    numSouth = southSteps.size();       // Should be same as numNorth but be careful
+
+    dc.SelectObject(bmp);
+    dc.SetBackground(*wxBLACK_BRUSH);
+
+    dc.SetFont(wxFont(12, wxFONTFAMILY_DEFAULT, wxFONTSTYLE_NORMAL, wxFONTWEIGHT_NORMAL));
+    dc.Clear();
+
+    // Bottom and top labels
+    dc.SetTextForeground(idealColor);
+    dc.DrawText(_("Ideal"), 0.7 * graphWindowWidth, bmpHeight - 25);
+    dc.SetTextForeground(decColor);
+    dc.DrawText(_("Measured"), 0.2 * graphWindowWidth, bmpHeight - 25);
+    dc.DrawText(_("North"), 0.1 * graphWindowWidth, 10);
+    dc.DrawText(_("South"), 0.8 * graphWindowWidth, 10);
+    // Draw the axes
+    dc.SetPen(axisPen);
+    xOrigin = graphWindowWidth / 2;
+    yOrigin = graphWindowHeight + 40;           // Leave room at the top for labels and such
+    dc.DrawLine(0, yOrigin, graphWindowWidth, yOrigin);    // x
+    dc.DrawLine(xOrigin, yOrigin, xOrigin, 0);             // y
+
+    // Draw the north steps
+    dc.SetPen(decPen);
+    dc.SetBrush(decBrush);
+    ptRadius = 2;
+
+    for (int i = 0; i < numNorth; i++)
+    {
+        dc.DrawCircle(wxPoint(i * xScaleFactor, round(yOrigin - (northSteps.at(i) - minDec) * yScaleFactor)), ptRadius);
+    }
+
+    // Draw the south steps
+    for (int i = 0; i < numSouth; i++)
+    {
+        dc.DrawCircle(wxPoint((i + numNorth) * xScaleFactor, round(yOrigin - (southSteps.at(i) - minDec) * yScaleFactor)), ptRadius);
+    }
+
+    // Now show an ideal south recovery line
+    dc.SetPen(idealPen);
+    dc.SetBrush(idealBrush);
+
+    double peakSouth = southSteps.at(0);
+    for (int i = 1; i <= numNorth; i++)
+    {
+        wxPoint where = wxPoint((i + numNorth)* xScaleFactor, round(yOrigin - (peakSouth - i * northInc - minDec) * yScaleFactor));
+        dc.DrawCircle(where, ptRadius);
+    }
+
+    dc.SelectObject(wxNullBitmap);
+    return bmp;
+}
+
+// -------------------  BacklashTool Implementation
+
+// Support class (struct) for computing on-the-fly mean and variance
+RunningStats::RunningStats() : count(0), currentSS(0), currentMean(0)
+{
+}
+
+void RunningStats::Reset()
+{
+    count = 0;
+    currentSS = 0;
+    currentMean = 0;
+}
+
+void RunningStats::AddDelta(double val)
+{
+    count++;
+    if (count == 1)
+    {
+        currentMean = val;
+    }
+    else
+    {
+        double newMean = currentMean + (val - currentMean) / count;
+        currentSS = currentSS + (val - currentMean) * (val - newMean);
+
+        currentMean = newMean;
+    }
+
+};
+
+BacklashTool::BacklashTool()
+{
+    m_scope = TheScope();
+
+    m_lastDecGuideRate = GetLastDecGuideRate();     // -1 if we aren't calibrated
+    if (m_lastDecGuideRate > 0)
+        m_bltState = BLT_STATE_INITIALIZE;
+    else
+    {
+        m_bltState = BLT_STATE_ABORTED;
+        m_lastStatus = _("Backlash measurement cannot be run - please re-run your mount calibration");
+        Debug.Write("BLT: Could not get calibration data\n");
+    }
+    m_backlashResultPx = 0;
+    m_backlashResultMs = 0;
+    m_cumClearingDistance = 0;
+    m_backlashExemption = false;
+}
+
+double BacklashTool::GetLastDecGuideRate()
+{
+    double rtnVal;
+    Calibration lastCalibration;
+    m_scope->GetLastCalibration(&lastCalibration);
+
+    if (lastCalibration.isValid)
+    {
+        rtnVal = lastCalibration.yRate;
+    }
+    else
+    {
+        rtnVal = -1;
+    }
+    return rtnVal;
+}
+
+void BacklashTool::StartMeasurement(double DriftPerMin)
+{
+    m_bltState = BLT_STATE_INITIALIZE;
+    m_driftPerSec = DriftPerMin / 60.0;
+    m_northBLSteps.clear();
+    m_southBLSteps.clear();
+    m_stats.Reset();
+    DecMeasurementStep(pFrame->pGuider->CurrentPosition());
+}
+
+void BacklashTool::StopMeasurement()
+{
+    m_bltState = BLT_STATE_ABORTED;
+    DecMeasurementStep(pFrame->pGuider->CurrentPosition());
+}
+
+static bool OutOfRoom(const wxSize& frameSize, double camX, double camY, int margin)
+{
+    return camX < margin ||
+        camY < margin ||
+        camX >= frameSize.GetWidth() - margin ||
+        camY >= frameSize.GetHeight() - margin;
+}
+
+// Measure the apparent backlash by looking at the first south moves, looking to see when the mount moves consistently at the expected rate
+// Goal is to establish a good seed value for backlash compensation, not to accurately measure the hardware performance
+BacklashTool::MeasurementResults BacklashTool::ComputeBacklashPx(double* bltPx, int* bltMs, double* northRate)
+{
+    std::vector <double> sortedNorthMoves;
+    double expectedAmount;
+    double expectedMagnitude;
+    double earlySouthMoves = 0;
+    double blPx;
+    double northDelta = 0;
+    double driftPxPerFrame;
+    double nRate;
+    BacklashTool::MeasurementResults rslt;
+
+    *bltPx = 0;
+    *bltMs = 0;
+    *northRate = m_lastDecGuideRate;
+    if (m_northBLSteps.size() > 3)
+    {
+        // Build a sorted list of north dec deltas to compute a median move amount
+        for (int inx = 1; inx < m_northBLSteps.size(); inx++)
+        {
+            double delta = m_northBLSteps[inx] - m_northBLSteps[inx - 1];
+            sortedNorthMoves.push_back(delta);
+            northDelta += delta;
+        }
+        std::sort(sortedNorthMoves.begin(), sortedNorthMoves.end());
+
+        // figure out the drift-related corrections
+        double driftAmtPx = m_driftPerSec * (m_msmtEndTime - m_msmtStartTime) / 1000;               // amount of drift in px for entire north measurement period
+        int stepCount = sortedNorthMoves.size();
+        nRate = fabs((northDelta - driftAmtPx) / (stepCount * m_pulseWidth));                       // drift-corrected empirical measure of north rate
+        driftPxPerFrame = driftAmtPx / stepCount;
+        Debug.Write(wxString::Format("BLT: Drift correction of %0.2f px applied to total north moves of %0.2f px, %0.3f px/frame\n", driftAmtPx, northDelta, driftPxPerFrame));
+        Debug.Write(wxString::Format("BLT: Empirical north rate = %.2f px/s \n", nRate * 1000));
+
+        // Compute an expected movement of 90% of the median delta north moves (px).  Use the 90% tolerance to avoid situations where the south rate
+        // never matches the north rate yet the mount is moving consistently
+        expectedAmount = 0.9 * sortedNorthMoves[(int)(sortedNorthMoves.size() / 2.0)];
+        expectedMagnitude = fabs(expectedAmount);
+        int goodSouthMoves = 0;
+        for (int step = 1; step < m_southBLSteps.size(); step++)
+        {
+            double southMove = m_southBLSteps[step] - m_southBLSteps[step-1];
+            earlySouthMoves += southMove;
+            if (fabs(southMove) >= expectedMagnitude && southMove < 0)     // Big enough move and in the correct (south) direction
+            {
+                goodSouthMoves++;
+                // We want two consecutive south moves that meet or exceed the expected magnitude.  This sidesteps situations where the mount shows a "false start" south
+                if (goodSouthMoves == 2)
+                {
+                    // bl = sum(expected moves) - sum(actual moves) - (drift correction for that period)
+                    blPx = step * expectedMagnitude - fabs(earlySouthMoves - step * driftPxPerFrame);               // drift-corrected backlash amount
+                    if (blPx * nRate < -200)
+                        rslt = MEASUREMENT_SANITY;              // large negative number
+                    else
+                    if (blPx >= 0.5 * northDelta)
+                        rslt = MEASUREMENT_TOO_FEW_NORTH;       // bl large compared to total north moves
+                    else
+                        rslt = MEASUREMENT_VALID;
+                    if (blPx < 0)
+                    {
+                        Debug.Write(wxString::Format("BLT: Negative measurement = %0.2f px, forcing to zero\n", blPx));
+                        blPx = 0;
+                    }
+                    break;
+                }
+            }
+            else
+            if (goodSouthMoves > 0)
+                goodSouthMoves--;
+        }
+        if (goodSouthMoves < 2)
+            rslt = MEASUREMENT_TOO_FEW_SOUTH;
+    }
+    else
+        rslt = MEASUREMENT_TOO_FEW_NORTH;
+    // Update the ref variables
+    *bltPx = blPx;
+    *bltMs = (int)(blPx / nRate);
+    *northRate = nRate;
+    return rslt;
+}
+
+void BacklashTool::DecMeasurementStep(const PHD_Point& currentCamLoc)
+{
+    double decDelta = 0.;
+    double amt = 0;
+    // double fakeDeltas []= {0, -5, -2, 2, 4, 5, 5, 5, 5 };
+    PHD_Point currMountLocation;
+    double tol;
+    try
+    {
+        if (m_scope->TransformCameraCoordinatesToMountCoordinates(currentCamLoc, currMountLocation))
+            throw ERROR_INFO("BLT: CamToMount xForm failed");
+        if (m_bltState != BLT_STATE_INITIALIZE)
+        {
+            decDelta = currMountLocation.Y - m_markerPoint.Y;
+            m_cumClearingDistance += decDelta;                                    // use signed value
+            //if (m_bltState == BLT_STATE_CLEAR_NORTH)                            // DEBUG ONLY
+            //    decDelta = fakeDeltas[wxMin(m_stepCount, 7)];
+        }
+        switch (m_bltState)
+        {
+        case BLT_STATE_INITIALIZE:
+            m_stepCount = 0;
+            m_markerPoint = currMountLocation;
+            m_startingPoint = currMountLocation;
+            // Compute pulse size for clearing backlash - just use the last known guide rate
+            if (m_lastDecGuideRate <= 0)
+                m_lastDecGuideRate = GetLastDecGuideRate();             // try it again, maybe the user has since calibrated
+            if (m_lastDecGuideRate > 0)
+            {
+                m_pulseWidth = BACKLASH_EXPECTED_DISTANCE * 1.25 / m_lastDecGuideRate;      // px/px_per_ms, bump it to sidestep near misses
+                m_acceptedMoves = 0;
+                m_lastClearRslt = 0;
+                m_cumClearingDistance = 0;
+                m_backlashExemption = false;
+                m_Rslt = MEASUREMENT_VALID;
+                // Get this state machine in synch with the guider state machine - let it drive us, starting with backlash clearing step
+                m_bltState = BLT_STATE_CLEAR_NORTH;
+                m_scope->SetGuidingEnabled(true);
+                pFrame->pGuider->EnableMeasurementMode(true);                   // Measurement results now come to us
+            }
+            else
+            {
+                m_bltState = BLT_STATE_ABORTED;
+                m_lastStatus = _("Backlash measurement cannot be run - Dec guide rate not available");
+                Debug.Write("BLT: Could not get calibration data\n");
+            }
+            break;
+
+        case BLT_STATE_CLEAR_NORTH:
+            // Want to see the mount moving north for 3 consecutive moves of >= expected distance pixels
+            if (m_stepCount == 0)
+            {
+                // Get things moving with the first clearing pulse
+                Debug.Write(wxString::Format("BLT starting North backlash clearing using pulse width of %d,"
+                    " looking for moves >= %d px\n", m_pulseWidth, BACKLASH_EXPECTED_DISTANCE));
+                pFrame->ScheduleCalibrationMove(m_scope, NORTH, m_pulseWidth);
+                m_stepCount = 1;
+                m_lastStatus = wxString::Format(_("Clearing North backlash, step %d"), m_stepCount);
+                break;
+            }
+            if (fabs(decDelta) >= BACKLASH_EXPECTED_DISTANCE)
+            {
+                if (m_acceptedMoves == 0 || (m_lastClearRslt * decDelta) > 0)    // Just starting or still moving in same direction
+                {
+                    m_acceptedMoves++;
+                    Debug.Write(wxString::Format("BLT accepted clearing move of %0.2f\n", decDelta));
+                }
+                else
+                {
+                    m_acceptedMoves = 0;            // Reset on a direction reversal
+                    Debug.Write(wxString::Format("BLT rejected clearing move of %0.2f, direction reversal\n", decDelta));
+                }
+            }
+            else
+                Debug.Write(wxString::Format("BLT backlash clearing move of %0.2f px was not large enough\n", decDelta));
+            if (m_acceptedMoves < BACKLASH_MIN_COUNT)                    // More work to do
+            {
+                if (m_stepCount < MAX_CLEARING_STEPS)
+                {
+                    if (fabs(m_cumClearingDistance) > BACKLASH_EXEMPTION_DISTANCE)
+                    {
+                        // We moved the mount a substantial distance north but the individual moves were too small - probably a bad calibration,
+                        // so let the user proceed with backlash measurement before we push the star too far
+                        Debug.Write(wxString::Format("BLT: Cum backlash of %0.2f px is at least half of expected, continue with backlash measurement\n", m_cumClearingDistance));
+                        m_backlashExemption = true;
+                    }
+                    else
+                    {
+                        if (!OutOfRoom(pCamera->FullSize, currentCamLoc.X, currentCamLoc.Y, pFrame->pGuider->GetMaxMovePixels()))
+                        {
+                            pFrame->ScheduleCalibrationMove(m_scope, NORTH, m_pulseWidth);
+                            m_stepCount++;
+                            m_markerPoint = currMountLocation;
+                            m_lastClearRslt = decDelta;
+                            m_lastStatus = wxString::Format(_("Clearing North backlash, step %d (up to limit of %d)"), m_stepCount, MAX_CLEARING_STEPS);
+                            Debug.Write(wxString::Format("BLT: %s, LastDecDelta = %0.2f px\n", m_lastStatus, decDelta));
+                            break;
+                        }
+                    }
+                }
+                else
+                {
+                    m_lastStatus = _("Could not clear North backlash - test failed");
+                    m_Rslt = MEASUREMENT_BL_NOT_CLEARED;
+                    throw (wxString("BLT: Could not clear north backlash"));
+                }
+            }
+            if (m_acceptedMoves >= BACKLASH_MIN_COUNT || m_backlashExemption || OutOfRoom(pCamera->FullSize, currentCamLoc.X, currentCamLoc.Y, pFrame->pGuider->GetMaxMovePixels()))    // Ok to go ahead with actual backlash measurement
+            {
+                m_bltState = BLT_STATE_STEP_NORTH;
+                double totalBacklashCleared = m_stepCount * m_pulseWidth;
+                // Want to move the mount North at >=500 ms, regardless of image scale. But reduce pulse width if it would exceed 80% of the tracking rectangle -
+                // need to leave some room for seeing deflections and dec drift
+                m_pulseWidth = wxMax((int)NORTH_PULSE_SIZE, m_scope->GetCalibrationDuration());
+                m_pulseWidth = wxMin(m_pulseWidth, (int)floor(0.7 * (double)pFrame->pGuider->GetMaxMovePixels() / m_lastDecGuideRate));
+                m_stepCount = 0;
+                // Move 50% more than the backlash we cleared or >=8 secs, whichever is greater.  We want to leave plenty of room
+                // for giving South moves time to clear backlash and actually get moving
+                m_northPulseCount = wxMax((MAX_NORTH_PULSES + m_pulseWidth - 1) / m_pulseWidth,
+                                          totalBacklashCleared * 1.5 / m_pulseWidth);  // Up to 8 secs
+
+                Debug.Write(wxString::Format("BLT: Starting North moves at Dec=%0.2f\n", currMountLocation.Y));
+                m_msmtStartTime = ::wxGetUTCTimeMillis().GetValue();
+                // falling through to start moving North
+            }
+
+        case BLT_STATE_STEP_NORTH:
+            if (m_stepCount < m_northPulseCount && !OutOfRoom(pCamera->FullSize, currentCamLoc.X, currentCamLoc.Y, pFrame->pGuider->GetMaxMovePixels()))
+            {
+                m_lastStatus = wxString::Format(_("Moving North for %d ms, step %d / %d"), m_pulseWidth, m_stepCount + 1, m_northPulseCount);
+                double deltaN;
+                if (m_stepCount >= 1)
+                {
+                    deltaN = currMountLocation.Y - m_northBLSteps.back();
+                    m_stats.AddDelta(deltaN);
+                }
+                else
+                {
+                    deltaN = 0;
+                    m_markerPoint = currMountLocation;            // Marker point at start of Dec moves North
+                }
+                Debug.Write(wxString::Format("BLT: %s, DecLoc = %0.2f, DeltaDec = %0.2f\n", m_lastStatus, currMountLocation.Y, deltaN));
+                m_northBLSteps.push_back(currMountLocation.Y);
+                pFrame->ScheduleCalibrationMove(m_scope, NORTH, m_pulseWidth);
+                m_stepCount++;
+                break;
+            }
+            else
+            {
+                // Either got finished or ran out of room
+                m_msmtEndTime = ::wxGetUTCTimeMillis().GetValue();
+                double deltaN = 0;
+                if (m_stepCount >= 1)
+                {
+                    deltaN = currMountLocation.Y - m_northBLSteps.back();
+                    m_stats.AddDelta(deltaN);
+                }
+                Debug.Write(wxString::Format("BLT: North pulses ended at Dec location %0.2f, TotalDecDelta=%0.2f px, LastDeltaDec = %0.2f\n", currMountLocation.Y, decDelta, deltaN));
+                m_northBLSteps.push_back(currMountLocation.Y);
+                if (m_stepCount < m_northPulseCount)
+                {
+                    if (m_stepCount < 0.5 * m_northPulseCount)
+                    {
+                        m_lastStatus = _("Star too close to edge for accurate measurement of backlash. Choose a star farther from the edge.");
+                        m_Rslt = MEASUREMENT_TOO_FEW_NORTH;
+                        throw (wxString("BLT: Too few north moves"));
+                    }
+                    Debug.Write("BLT: North pulses truncated, too close to frame edge\n");
+                }
+                m_northPulseCount = m_stepCount;
+                m_stepCount = 0;
+                m_bltState = BLT_STATE_STEP_SOUTH;
+                // falling through to moving back South
+            }
+
+        case BLT_STATE_STEP_SOUTH:
+            if (m_stepCount < m_northPulseCount)
+            {
+                m_lastStatus = wxString::Format(_("Moving South for %d ms, step %d / %d"), m_pulseWidth, m_stepCount + 1, m_northPulseCount);
+                Debug.Write(wxString::Format("BLT: %s, DecLoc = %0.2f\n", m_lastStatus, currMountLocation.Y));
+                m_southBLSteps.push_back(currMountLocation.Y);
+                pFrame->ScheduleCalibrationMove(m_scope, SOUTH, m_pulseWidth);
+                m_stepCount++;
+                break;
+            }
+
+            // Now see where we ended up - fall through to computing and testing a correction
+            Debug.Write(wxString::Format("BLT: South pulses ended at Dec location %0.2f\n", currMountLocation.Y));
+            m_southBLSteps.push_back(currMountLocation.Y);
+            m_endSouth = currMountLocation;
+            m_bltState = BLT_STATE_TEST_CORRECTION;
+            m_stepCount = 0;
+            // fall through
+
+        case BLT_STATE_TEST_CORRECTION:
+            if (m_stepCount == 0)
+            {
+                m_Rslt = ComputeBacklashPx(&m_backlashResultPx, &m_backlashResultMs, &m_northRate);
+                if (m_Rslt != MEASUREMENT_VALID)
+                {
+                    // Abort the test and show an explanatory status in the GA dialog
+                    switch (m_Rslt)
+                    {
+                    case MEASUREMENT_SANITY:
+                        m_lastStatus = _("Dec movements too erratic - test failed");
+                        throw (wxString("BLT: Calculation failed sanity check"));
+                        break;
+                    case MEASUREMENT_TOO_FEW_NORTH:
+                        break;                                  // Won't happen, handled above
+                    case MEASUREMENT_TOO_FEW_SOUTH:
+                        m_lastStatus = _("Mount never established consistent south moves - test failed");
+                        throw (wxString("BLT: Too few acceptable south moves"));
+                        break;
+                    default:
+			break;
+                    }
+                }
+
+                double sigmaPx;
+                double sigmaMs;
+                GetBacklashSigma(&sigmaPx, &sigmaMs);
+                Debug.Write(wxString::Format("BLT: Trial backlash amount is %0.2f px, %d ms, sigma = %0.1f px\n", m_backlashResultPx, m_backlashResultMs,
+                    sigmaPx));
+                if (m_backlashResultMs > 0)
+                {
+                    // Don't try this refinement if the clearing pulse will cause us to lose the star
+                    if (m_backlashResultPx < pFrame->pGuider->GetMaxMovePixels())
+                    {
+                        m_lastStatus = wxString::Format(_("Issuing test backlash correction of %d ms"), m_backlashResultMs);
+                        Debug.Write(m_lastStatus + "\n");
+                        // This should put us back roughly to where we issued the big North pulse unless the backlash is very large
+                        pFrame->ScheduleCalibrationMove(m_scope, SOUTH, m_backlashResultMs);
+                        m_stepCount++;
+                    }
+                    else
+                    {
+                        int maxFrameMove = (int)floor((double)pFrame->pGuider->GetMaxMovePixels() / m_northRate);
+                        Debug.Write(wxString::Format("BLT: Clearing pulse is very large, issuing max S move of %d\n", maxFrameMove));
+                        pFrame->ScheduleCalibrationMove(m_scope, SOUTH, maxFrameMove);       // One more pulse to cycle the state machine
+                        m_bltState = BLT_STATE_RESTORE;
+                    }
+                }
+                else
+                {
+                    m_bltState = BLT_STATE_RESTORE;
+                    m_stepCount = 0;
+                    // fall through, no need for test pulse
+                }
+                break;
+            }
+            // See how close we came, maybe fine-tune a bit
+            Debug.Write(wxString::Format("BLT: Trial backlash pulse resulted in net DecDelta = %0.2f px, Dec Location %0.2f\n", decDelta, currMountLocation.Y));
+            tol = TRIAL_TOLERANCE_AS / pFrame->GetCameraPixelScale();                           // tolerance in units of px
+            if (fabs(decDelta) > tol)                                                           // decDelta = (current - markerPoint)
+            {
+                double pulse_delta = fabs(currMountLocation.Y - m_endSouth.Y);                  // How far we moved with the test pulse
+                double target_delta = fabs(m_markerPoint.Y - m_endSouth.Y);                     // How far we needed to go
+                if ((m_endSouth.Y - m_markerPoint.Y) * decDelta < 0)                            // Sign change, went too far
+                {
+                    //m_backlashResultMs *= target_delta / pulse_delta;
+                    Debug.Write(wxString::Format("BLT: Nominal backlash value over-shot by %0.2f X\n", target_delta / pulse_delta));
+                }
+                else
+                {
+                    double corr_factor = (target_delta / pulse_delta - 1.0) * 0.5 + 1.0;
+                    //m_backlashResultMs *= corr_factor;
+                    Debug.Write(wxString::Format("BLT: Nominal backlash value under-shot by %0.2f X\n", target_delta / pulse_delta));
+                }
+            }
+            else
+                Debug.Write(wxString::Format("BLT: Nominal backlash pulse resulted in final delta of %0.1f a-s\n", fabs(decDelta) * pFrame->GetCameraPixelScale()));
+
+            m_bltState = BLT_STATE_RESTORE;
+            m_stepCount = 0;
+            // fall through
+
+        case BLT_STATE_RESTORE:
+            // We could be a considerable distance from where we started, so get back close to the starting point without losing the star
+            if (m_stepCount == 0)
+            {
+                Debug.Write(wxString::Format("BLT: Starting Dec position at %0.2f, Ending Dec position at %0.2f\n", m_markerPoint.Y, currMountLocation.Y));
+                amt = fabs(currMountLocation.Y - m_startingPoint.Y);
+                if (amt > pFrame->pGuider->GetMaxMovePixels())
+                {
+                    m_restoreCount = (int)floor((amt / m_northRate) / m_pulseWidth);
+                    Debug.Write(wxString::Format("BLT: Final restore distance is %0.1f px, approx %d steps\n", amt, m_restoreCount));
+                    m_stepCount = 0;
+                }
+                else
+                    m_bltState = BLT_STATE_WRAPUP;
+            }
+            if (m_stepCount < m_restoreCount)
+            {
+
+                pFrame->ScheduleCalibrationMove(m_scope, SOUTH, m_pulseWidth);
+                m_stepCount++;
+                m_lastStatus = _("Restoring star position");
+                Debug.Write(wxString::Format("BLT: Issuing restore pulse count %d of %d ms\n", m_stepCount, m_pulseWidth));
+                break;
+            }
+            m_bltState = BLT_STATE_WRAPUP;
+            // fall through
+
+        case BLT_STATE_WRAPUP:
+            m_lastStatus = _("Measurement complete");
+            CleanUp();
+            m_bltState = BLT_STATE_COMPLETED;
+            break;
+
+        case BLT_STATE_COMPLETED:
+            break;
+
+        case BLT_STATE_ABORTED:
+            m_lastStatus = _("Measurement halted");
+            Debug.Write("BLT: measurement process halted by user or by error\n");
+            CleanUp();
+            break;
+        }                       // end of switch on state
+    }
+    catch (const wxString& msg)
+    {
+        POSSIBLY_UNUSED(msg);
+        Debug.Write(wxString::Format("BLT: Exception thrown in logical state %d\n", (int)m_bltState));
+        m_bltState = BLT_STATE_ABORTED;
+        Debug.Write("BLT: " + m_lastStatus + "\n");
+        CleanUp();
+    }
+}
+
+void BacklashTool::GetBacklashSigma(double* SigmaPx, double* SigmaMs)
+{
+    if (m_Rslt == MEASUREMENT_VALID && m_stats.count > 1)
+    {
+        // Sigma of mean for north moves + sigma of two measurements going south, added in quadrature
+        *SigmaPx = sqrt((m_stats.currentSS / m_stats.count) + (2 * m_stats.currentSS / (m_stats.count - 1)));
+        *SigmaMs = *SigmaPx / m_northRate;
+    }
+    else
+    {
+        *SigmaPx = 0;
+        *SigmaMs = 0;
+    }
+}
+// Launch modal dialog to show the BLT graph
+void BacklashTool::ShowGraph(wxDialog *pGA)
+{
+    BacklashGraph dlg(pGA, this);
+    dlg.ShowModal();
+}
+
+void BacklashTool::CleanUp()
+{
+    m_scope->GetBacklashComp()->ResetBaseline();        // Normal guiding will start, don't want old BC state applied
+    pFrame->pGuider->EnableMeasurementMode(false);
+}
+
+//------------------------------  End of BacklashTool implementation