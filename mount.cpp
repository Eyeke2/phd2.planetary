--- conflicted
+++ resolved
@@ -1,1709 +1,1699 @@
-/*
- *  mount.cpp
- *  PHD Guiding
- *
- *  Created by Bret McKee
- *  Copyright (c) 2012 Bret McKee
- *  All rights reserved.
- *
- *  This source code is distributed under the following "BSD" license
- *  Redistribution and use in source and binary forms, with or without
- *  modification, are permitted provided that the following conditions are met:
- *    Redistributions of source code must retain the above copyright notice,
- *     this list of conditions and the following disclaimer.
- *    Redistributions in binary form must reproduce the above copyright notice,
- *     this list of conditions and the following disclaimer in the
- *     documentation and/or other materials provided with the distribution.
- *    Neither the name of Bret McKee, Dad Dog Development,
- *     Craig Stark, Stark Labs nor the names of its
- *     contributors may be used to endorse or promote products derived from
- *     this software without specific prior written permission.
- *
- *  THIS SOFTWARE IS PROVIDED BY THE COPYRIGHT HOLDERS AND CONTRIBUTORS "AS IS"
- *  AND ANY EXPRESS OR IMPLIED WARRANTIES, INCLUDING, BUT NOT LIMITED TO, THE
- *  IMPLIED WARRANTIES OF MERCHANTABILITY AND FITNESS FOR A PARTICULAR PURPOSE
- *  ARE DISCLAIMED. IN NO EVENT SHALL THE COPYRIGHT HOLDER OR CONTRIBUTORS BE
- *  LIABLE FOR ANY DIRECT, INDIRECT, INCIDENTAL, SPECIAL, EXEMPLARY, OR
- *  CONSEQUENTIAL DAMAGES (INCLUDING, BUT NOT LIMITED TO, PROCUREMENT OF
- *  SUBSTITUTE GOODS OR SERVICES; LOSS OF USE, DATA, OR PROFITS; OR BUSINESS
- *  INTERRUPTION) HOWEVER CAUSED AND ON ANY THEORY OF LIABILITY, WHETHER IN
- *  CONTRACT, STRICT LIABILITY, OR TORT (INCLUDING NEGLIGENCE OR OTHERWISE)
- *  ARISING IN ANY WAY OUT OF THE USE OF THIS SOFTWARE, EVEN IF ADVISED OF THE
- *  POSSIBILITY OF SUCH DAMAGE.
- *
- */
-
-#include "phd.h"
-#include "backlash_comp.h"
-#include "guiding_assistant.h"
-
-#include <wx/tokenzr.h>
-#include <cstdarg>
-
-enum
-{
-    Algo_RA_Layout_Height = 200,
-    Algo_Dec_Layout_Height = 150
-};
-
-inline static PierSide OppositeSide(PierSide p)
-{
-    switch (p) {
-    case PIER_SIDE_EAST: return PIER_SIDE_WEST;
-    case PIER_SIDE_WEST: return PIER_SIDE_EAST;
-    default:             return PIER_SIDE_UNKNOWN;
-    }
-}
-
-inline static bool IsOppositeSide(PierSide a, PierSide b)
-{
-    return (a == PIER_SIDE_EAST && b == PIER_SIDE_WEST) ||
-        (a == PIER_SIDE_WEST && b == PIER_SIDE_EAST);
-}
-
-inline static wxString PierSideStr(PierSide p, const wxString& unknown = _("Unknown"))
-{
-    switch (p) {
-    case PIER_SIDE_EAST: return _("East");
-    case PIER_SIDE_WEST: return _("West");
-    default:             return unknown;
-    }
-}
-
-wxString Mount::PierSideStr(PierSide p)
-{
-    return ::PierSideStr(p);
-}
-
-inline static const char *ParityStr(GuideParity par)
-{
-    switch (par) {
-    case GUIDE_PARITY_EVEN:      return "+";
-    case GUIDE_PARITY_ODD:       return "-";
-    case GUIDE_PARITY_UNKNOWN:   return "?";
-    default: case GUIDE_PARITY_UNCHANGED: return "x";
-    }
-}
-
-inline static GuideParity OppositeParity(GuideParity p)
-{
-    switch (p) {
-    case GUIDE_PARITY_EVEN: return GUIDE_PARITY_ODD;
-    case GUIDE_PARITY_ODD:  return GUIDE_PARITY_EVEN;
-    default:                return p;
-    }
-}
-
-wxString Mount::DeclinationStr(double dec, const wxString& numFormatStr)
-{
-    return dec == UNKNOWN_DECLINATION ? _("Unknown") : wxString::Format(numFormatStr, degrees(dec));
-}
-
-static ConfigDialogPane *GetGuideAlgoDialogPane(GuideAlgorithm *algo, wxWindow *parent, int fixedHeight)
-{
-    // we need to force the guide alogorithm config pane to be large enough for
-    // any of the guide algorithms
-    ConfigDialogPane *pane = algo->GetConfigDialogPane(parent);
-    pane->SetMinSize(-1, fixedHeight);
-    return pane;
-}
-
-Mount::MountConfigDialogPane::MountConfigDialogPane(wxWindow *pParent, const wxString& title, Mount *pMount)
-    : ConfigDialogPane(title, pParent)
-{
-    // int width;
-    m_pMount = pMount;
-    m_pParent = pParent;
-    m_pAlgoBox = NULL;
-    m_pRABox = NULL;
-    m_pDecBox = NULL;
-}
-
-GUIDE_ALGORITHM GuideAlgorithmFromName(const wxString& s)
-{
-    if (s == _("None"))
-        return GUIDE_ALGORITHM_IDENTITY;
-    if (s == _("Hysteresis"))
-        return GUIDE_ALGORITHM_HYSTERESIS;
-    if (s == _("Lowpass"))
-        return GUIDE_ALGORITHM_LOWPASS;
-    if (s == _("Lowpass2"))
-        return GUIDE_ALGORITHM_LOWPASS2;
-    if (s == _("Resist Switch"))
-        return GUIDE_ALGORITHM_RESIST_SWITCH;
-    if (s ==_("Predictive PEC"))
-        return GUIDE_ALGORITHM_GAUSSIAN_PROCESS;
-    return GUIDE_ALGORITHM_NONE;
-}
-
-wxString GuideAlgorithmName(int algo)
-{
-    switch (algo)
-    {
-    case GUIDE_ALGORITHM_NONE:
-    case GUIDE_ALGORITHM_IDENTITY:
-    default:
-        return _("None");
-    case GUIDE_ALGORITHM_HYSTERESIS:
-        return _("Hysteresis");
-    case GUIDE_ALGORITHM_LOWPASS:
-        return _("Lowpass");
-    case GUIDE_ALGORITHM_LOWPASS2:
-        return _("Lowpass2");
-    case GUIDE_ALGORITHM_RESIST_SWITCH:
-        return _("Resist Switch");
-    case GUIDE_ALGORITHM_GAUSSIAN_PROCESS:
-        return _("Predictive PEC");
-    }
-}
-
-// Lots of dynamic controls on this pane - keep the creation/management in ConfigDialogPane
-void Mount::MountConfigDialogPane::LayoutControls(wxPanel *pParent, BrainCtrlIdMap& CtrlMap)
-{
-    int width;
-    bool stepGuider = false;
-
-    if (m_pMount)
-    {
-        stepGuider = m_pMount->IsStepGuider();
-        m_pAlgoBox = new wxStaticBoxSizer(wxHORIZONTAL, m_pParent, wxEmptyString);
-        m_pRABox = new wxStaticBoxSizer(wxVERTICAL, m_pParent, _("Right Ascension"));
-        if (m_pDecBox)
-            m_pDecBox->Clear(true);
-        m_pDecBox = new wxStaticBoxSizer(wxVERTICAL, m_pParent, _("Declination"));
-        wxSizerFlags def_flags = wxSizerFlags(0).Border(wxALL, 5).Expand();
-
-        static GUIDE_ALGORITHM const X_ALGORITHMS[] =
-        {
-            GUIDE_ALGORITHM_IDENTITY,
-            GUIDE_ALGORITHM_HYSTERESIS,
-            GUIDE_ALGORITHM_LOWPASS,
-            GUIDE_ALGORITHM_LOWPASS2,
-            GUIDE_ALGORITHM_RESIST_SWITCH,
-            GUIDE_ALGORITHM_GAUSSIAN_PROCESS,
-        };
-
-        wxString xAlgorithms[WXSIZEOF(X_ALGORITHMS)];
-        for (int i = 0; i < WXSIZEOF(X_ALGORITHMS); i++)
-            xAlgorithms[i] = GuideAlgorithmName(X_ALGORITHMS[i]);
-
-        width = StringArrayWidth(xAlgorithms, WXSIZEOF(X_ALGORITHMS));
-        m_pXGuideAlgorithmChoice = new wxChoice(m_pParent, wxID_ANY, wxPoint(-1, -1),
-            wxSize(width + 35, -1), WXSIZEOF(X_ALGORITHMS), xAlgorithms);
-        m_pXGuideAlgorithmChoice->SetToolTip(_("Which Guide Algorithm to use for Right Ascension"));
-
-        m_pParent->Connect(m_pXGuideAlgorithmChoice->GetId(), wxEVT_COMMAND_CHOICE_SELECTED,
-            wxCommandEventHandler(Mount::MountConfigDialogPane::OnXAlgorithmSelected), 0, this);
-
-        if (!m_pMount->m_pXGuideAlgorithm)
-        {
-            m_pXGuideAlgorithmConfigDialogPane = NULL;
-        }
-        else
-        {
-            m_pXGuideAlgorithmConfigDialogPane = GetGuideAlgoDialogPane(m_pMount->m_pXGuideAlgorithm, m_pParent, Algo_RA_Layout_Height);
-        }
-        m_pRABox->Add(m_pXGuideAlgorithmChoice, def_flags);
-        m_pRABox->Add(m_pXGuideAlgorithmConfigDialogPane, def_flags);
-
-        if (!stepGuider)
-            m_pRABox->Add(GetSizerCtrl(CtrlMap, AD_szMaxRAAmt), wxSizerFlags(0).Border(wxTOP, 35).Center());
-
-        // Parameter resets are applicable to either scope or AO "mounts"
-        m_pResetRAParams = new wxButton(m_pParent, wxID_ANY, _("Reset"));
-        m_pResetRAParams->SetToolTip(_("Causes an IMMEDIATE reset of the RA algorithm parameters to their default values"));
-        m_pResetRAParams->Bind(wxEVT_COMMAND_BUTTON_CLICKED, &Mount::MountConfigDialogPane::OnResetRAParams, this);
-        if (!stepGuider)
-            m_pRABox->Add(m_pResetRAParams, wxSizerFlags(0).Border(wxTOP, 52).Center());
-        else
-            m_pRABox->Add(m_pResetRAParams, wxSizerFlags(0).Border(wxTOP, 100).Center());
-
-        static GUIDE_ALGORITHM const Y_ALGORITHMS[] =
-        {
-            GUIDE_ALGORITHM_IDENTITY,
-            GUIDE_ALGORITHM_HYSTERESIS,
-            GUIDE_ALGORITHM_LOWPASS,
-            GUIDE_ALGORITHM_LOWPASS2,
-            GUIDE_ALGORITHM_RESIST_SWITCH,
-        };
-
-        wxString yAlgorithms[WXSIZEOF(Y_ALGORITHMS)];
-        for (int i = 0; i < WXSIZEOF(Y_ALGORITHMS); i++)
-            yAlgorithms[i] = GuideAlgorithmName(Y_ALGORITHMS[i]);
-
-        width = StringArrayWidth(yAlgorithms, WXSIZEOF(Y_ALGORITHMS));
-        m_pYGuideAlgorithmChoice = new wxChoice(m_pParent, wxID_ANY, wxPoint(-1, -1),
-            wxSize(width + 35, -1), WXSIZEOF(Y_ALGORITHMS), yAlgorithms);
-        m_pYGuideAlgorithmChoice->SetToolTip(_("Which Guide Algorithm to use for Declination"));
-
-        m_pParent->Connect(m_pYGuideAlgorithmChoice->GetId(), wxEVT_COMMAND_CHOICE_SELECTED, wxCommandEventHandler(Mount::MountConfigDialogPane::OnYAlgorithmSelected), 0, this);
-
-        if (!m_pMount->m_pYGuideAlgorithm)
-        {
-            m_pYGuideAlgorithmConfigDialogPane = NULL;
-        }
-        else
-        {
-            m_pYGuideAlgorithmConfigDialogPane = GetGuideAlgoDialogPane(m_pMount->m_pYGuideAlgorithm, m_pParent, Algo_Dec_Layout_Height);
-        }
-        m_pDecBox->Add(m_pYGuideAlgorithmChoice, def_flags);
-        m_pDecBox->Add(m_pYGuideAlgorithmConfigDialogPane, def_flags);
-
-        if (!stepGuider)
-        {
-            wxBoxSizer *pSizer = new wxBoxSizer(wxHORIZONTAL);
-            //pSizer->Add(GetSingleCtrl(CtrlMap, AD_cbDecComp), wxSizerFlags(0).Border(wxTOP | wxLEFT, 5).Border(wxRIGHT, 20).Expand());
-            pSizer->Add(GetSizerCtrl(CtrlMap, AD_szBLCompCtrls), wxSizerFlags(0).Border(wxTOP | wxRIGHT, 5).Expand());
-            m_pDecBox->Add(pSizer);
-            m_pDecBox->Add(GetSizerCtrl(CtrlMap, AD_szMaxDecAmt), wxSizerFlags(0).Border(wxTOP, 10).Center());
-            m_pDecBox->Add(GetSizerCtrl(CtrlMap, AD_szDecGuideMode), wxSizerFlags(0).Border(wxTOP, 10).Center());
-        }
-
-        m_pResetDecParams = new wxButton(m_pParent, wxID_ANY, _("Reset"));
-        m_pResetDecParams->SetToolTip(_("Causes an IMMEDIATE reset of the DEC algorithm parameters to their default values"));
-        m_pResetDecParams->Bind(wxEVT_COMMAND_BUTTON_CLICKED, &Mount::MountConfigDialogPane::OnResetDecParams, this);
-        m_pDecBox->Add(m_pResetDecParams, wxSizerFlags(0).Border(wxTOP, 20).Center());
-
-        m_pAlgoBox->Add(m_pRABox, def_flags);
-        m_pAlgoBox->Add(m_pDecBox, def_flags);
-        m_pAlgoBox->Layout();
-        this->Add(m_pAlgoBox, def_flags);
-
-        Fit(m_pParent);
-    }
-}
-
-Mount::MountConfigDialogPane::~MountConfigDialogPane(void)
-{
-}
-
-void Mount::MountConfigDialogPane::ResetRAGuidingParams()
-{
-    // Re-initialize the algorithm params
-    GuideAlgorithm* currRAAlgo = m_pMount->m_pXGuideAlgorithm;
-    currRAAlgo->ResetParams();                  // Default is to remove the keys in the registry
-    delete m_pMount->m_pXGuideAlgorithm;        // force creation of a new algo instance
-    m_pMount->m_pXGuideAlgorithm = NULL;
-    wxCommandEvent dummy;
-    OnXAlgorithmSelected(dummy);                // Update the UI
-    // Re-initialize any other RA guiding parameters not part of algos
-    if (!m_pMount->IsStepGuider())
-    {
-        ScopeConfigDialogCtrlSet* scopeCtrlSet = (ScopeConfigDialogCtrlSet*) m_pMount->currConfigDialogCtrlSet;
-        scopeCtrlSet->ResetRAParameterUI();
-    }
-}
-
-// This logic only affects the controls in the UI, nothing permanent here
-void Mount::MountConfigDialogPane::HandleBinningChange(int oldVal, int newVal)
-{
-    m_pXGuideAlgorithmConfigDialogPane->HandleBinningChange(oldVal, newVal);
-    m_pYGuideAlgorithmConfigDialogPane->HandleBinningChange(oldVal, newVal);
-}
-
-void Mount::MountConfigDialogPane::OnResetRAParams(wxCommandEvent& evt)
-{
-    ResetRAGuidingParams();
-}
-
-void Mount::MountConfigDialogPane::ResetDecGuidingParams()
-{
-    // Re-initialize the algorithm params
-    GuideAlgorithm* currDecAlgo = m_pMount->m_pYGuideAlgorithm;
-    currDecAlgo->ResetParams();
-    delete m_pMount->m_pYGuideAlgorithm;
-    m_pMount->m_pYGuideAlgorithm = NULL;
-    wxCommandEvent dummy;
-    OnYAlgorithmSelected(dummy);
-    // Re-initialize any other Dec guiding parameters not part of algos
-    if (!m_pMount->IsStepGuider())
-    {
-        ScopeConfigDialogCtrlSet* scopeCtrlSet = (ScopeConfigDialogCtrlSet*)m_pMount->currConfigDialogCtrlSet;
-        scopeCtrlSet->ResetDecParameterUI();
-    }
-}
-
-void Mount::MountConfigDialogPane::OnResetDecParams(wxCommandEvent& evt)
-{
-    ResetDecGuidingParams();
-}
-
-void Mount::MountConfigDialogPane::OnXAlgorithmSelected(wxCommandEvent& evt)
-{
-    ConfigDialogPane *oldpane = m_pXGuideAlgorithmConfigDialogPane;
-    oldpane->Clear(true);
-<<<<<<< HEAD
-    m_pMount->SetXGuideAlgorithm(GuideAlgorithmFromName(m_pXGuideAlgorithmChoice->GetStringSelection()));
-    ConfigDialogPane *newpane = GetGuideAlgoDialogPane(m_pMount->m_pXGuideAlgorithm, m_pParent);
-=======
-    m_pMount->SetXGuideAlgorithm(m_pXGuideAlgorithmChoice->GetSelection());
-    ConfigDialogPane *newpane = GetGuideAlgoDialogPane(m_pMount->m_pXGuideAlgorithm, m_pParent, Algo_RA_Layout_Height);
->>>>>>> 214b911b
-    m_pRABox->Replace(oldpane, newpane);
-    m_pXGuideAlgorithmConfigDialogPane = newpane;
-    m_pXGuideAlgorithmConfigDialogPane->LoadValues();
-    m_pRABox->Layout();
-    m_pAlgoBox->Layout();
-    m_pParent->Layout();
-    m_pParent->Update();
-    m_pParent->Refresh();
-
-    // we can probably get rid of this when we reduce the number of GP algo settings
-    wxWindow *adv = pFrame->pAdvancedDialog;
-    adv->GetSizer()->Fit(adv);
-}
-
-void Mount::MountConfigDialogPane::OnYAlgorithmSelected(wxCommandEvent& evt)
-{
-    ConfigDialogPane *oldpane = m_pYGuideAlgorithmConfigDialogPane;
-    oldpane->Clear(true);
-<<<<<<< HEAD
-    m_pMount->SetYGuideAlgorithm(GuideAlgorithmFromName(m_pYGuideAlgorithmChoice->GetStringSelection()));
-    ConfigDialogPane *newpane = GetGuideAlgoDialogPane(m_pMount->m_pYGuideAlgorithm, m_pParent);
-=======
-    m_pMount->SetYGuideAlgorithm(m_pYGuideAlgorithmChoice->GetSelection());
-    ConfigDialogPane *newpane = GetGuideAlgoDialogPane(m_pMount->m_pYGuideAlgorithm, m_pParent, Algo_Dec_Layout_Height);
->>>>>>> 214b911b
-    m_pDecBox->Replace(oldpane, newpane);
-    m_pYGuideAlgorithmConfigDialogPane = newpane;
-    m_pYGuideAlgorithmConfigDialogPane->LoadValues();
-    m_pDecBox->Layout();
-    m_pAlgoBox->Layout();
-    m_pParent->Layout();
-    m_pParent->Update();
-    m_pParent->Refresh();
-
-    // we can probably get rid of this when we reduce the number of GP algo settings
-    wxWindow *adv = pFrame->pAdvancedDialog;
-    adv->GetSizer()->Fit(adv);
-}
-
-void Mount::MountConfigDialogPane::LoadValues(void)
-{
-    m_initXGuideAlgorithmSelection = m_pMount->GetXGuideAlgorithmSelection();
-    m_pXGuideAlgorithmChoice->SetStringSelection(GuideAlgorithmName(m_initXGuideAlgorithmSelection));
-    m_pXGuideAlgorithmChoice->Enable(!pFrame->CaptureActive);
-    m_initYGuideAlgorithmSelection = m_pMount->GetYGuideAlgorithmSelection();
-    m_pYGuideAlgorithmChoice->SetStringSelection(GuideAlgorithmName(m_initYGuideAlgorithmSelection));
-    m_pYGuideAlgorithmChoice->Enable(!pFrame->CaptureActive);
-
-    if (m_pXGuideAlgorithmConfigDialogPane)
-    {
-        m_pXGuideAlgorithmConfigDialogPane->LoadValues();
-    }
-
-    if (m_pYGuideAlgorithmConfigDialogPane)
-    {
-        m_pYGuideAlgorithmConfigDialogPane->LoadValues();
-    }
-}
-
-void Mount::MountConfigDialogPane::UnloadValues(void)
-{
-
-    // note these two have to be before the SetXxxAlgorithm calls, because if we
-    // changed the algorithm, the current one will get freed, and if we make
-    // these two calls after that, bad things happen
-    if (m_pXGuideAlgorithmConfigDialogPane)
-    {
-        m_pXGuideAlgorithmConfigDialogPane->UnloadValues();
-    }
-
-    if (m_pYGuideAlgorithmConfigDialogPane)
-    {
-        m_pYGuideAlgorithmConfigDialogPane->UnloadValues();
-    }
-
-    m_pMount->SetXGuideAlgorithm(GuideAlgorithmFromName(m_pXGuideAlgorithmChoice->GetStringSelection()));
-    m_pMount->SetYGuideAlgorithm(GuideAlgorithmFromName(m_pYGuideAlgorithmChoice->GetStringSelection()));
-}
-
-// Restore the guide algorithms - all the UI controls will follow correctly if the actual algorithm choices are correct
-void Mount::MountConfigDialogPane::Undo(void)
-{
-    if (pMount)
-    {
-        if (m_pXGuideAlgorithmConfigDialogPane)
-        {
-            m_pXGuideAlgorithmConfigDialogPane->Undo();
-        }
-
-        if (m_pYGuideAlgorithmConfigDialogPane)
-        {
-            m_pYGuideAlgorithmConfigDialogPane->Undo();
-        }
-        m_pMount->SetXGuideAlgorithm(m_initXGuideAlgorithmSelection);
-        m_pXGuideAlgorithmChoice->SetStringSelection(GuideAlgorithmName(m_initXGuideAlgorithmSelection));
-        wxCommandEvent dummy;
-        OnXAlgorithmSelected(dummy);
-        m_pMount->SetYGuideAlgorithm(m_initYGuideAlgorithmSelection);
-        m_pYGuideAlgorithmChoice->SetStringSelection(GuideAlgorithmName(m_initYGuideAlgorithmSelection));
-        OnYAlgorithmSelected(dummy);
-    }
-}
-MountConfigDialogCtrlSet *Mount::GetConfigDialogCtrlSet(wxWindow *pParent, Mount *pMount, AdvancedDialog *pAdvancedDialog, BrainCtrlIdMap& CtrlMap)
-{
-    return new MountConfigDialogCtrlSet(pParent, pMount, pAdvancedDialog, CtrlMap);
-}
-
-// These are only controls that are exported to other panes - all the other dynamically updated controls are handled in 
-// ConfigDialogPane
-MountConfigDialogCtrlSet::MountConfigDialogCtrlSet(wxWindow *pParent, Mount *pMount, AdvancedDialog *pAdvancedDialog, BrainCtrlIdMap& CtrlMap) :
-ConfigDialogCtrlSet(pParent, pAdvancedDialog, CtrlMap)
-{
-    bool enableCtrls = pMount != NULL;
-    m_pMount = pMount;
-    if (m_pMount)
-    {
-        if (!pMount->IsStepGuider())
-        {
-            m_pClearCalibration = new wxCheckBox(GetParentWindow(AD_cbClearCalibration), wxID_ANY, _("Clear mount calibration"));
-            m_pClearCalibration->Enable(enableCtrls);
-            AddCtrl(CtrlMap, AD_cbClearCalibration, m_pClearCalibration,
-                _("Clear the current mount calibration data - calibration will be re-done when guiding is started"));
-            m_pEnableGuide = new wxCheckBox(GetParentWindow(AD_cbEnableGuiding), wxID_ANY, _("Enable mount guide output"));
-            AddCtrl(CtrlMap, AD_cbEnableGuiding, m_pEnableGuide,
-                _("Keep this checked for guiding. Un-check to disable all mount guide commands and allow the mount to run un-guided"));
-        }
-    }
-}
-
-void MountConfigDialogCtrlSet::LoadValues()
-{
-    if (m_pMount && !m_pMount->IsStepGuider())
-    {
-        m_pClearCalibration->Enable(m_pMount->IsCalibrated());
-        m_pClearCalibration->SetValue(false);
-        m_pEnableGuide->SetValue(m_pMount->GetGuidingEnabled());
-    }
-}
-
-void MountConfigDialogCtrlSet::UnloadValues()
-{
-    if (m_pMount && !m_pMount->IsStepGuider())
-    {
-        if (m_pClearCalibration->IsChecked())
-        {
-            m_pMount->ClearCalibration();
-            Debug.Write(wxString::Format("User cleared %s calibration\n", m_pMount->IsStepGuider() ? "AO" : "Mount"));
-        }
-
-        m_pMount->SetGuidingEnabled(m_pEnableGuide->GetValue());
-    }
-}
-
-GUIDE_ALGORITHM Mount::GetXGuideAlgorithmSelection() const
-{
-    return GetGuideAlgorithm(m_pXGuideAlgorithm);
-}
-
-void Mount::SetXGuideAlgorithm(int guideAlgorithm, GUIDE_ALGORITHM defaultAlgorithm)
-{
-    if (!m_pXGuideAlgorithm || m_pXGuideAlgorithm->Algorithm() != guideAlgorithm)
-    {
-        delete m_pXGuideAlgorithm;
-
-        if (CreateGuideAlgorithm(guideAlgorithm, this, GUIDE_X, &m_pXGuideAlgorithm))
-        {
-            CreateGuideAlgorithm(defaultAlgorithm, this, GUIDE_X, &m_pXGuideAlgorithm);
-            guideAlgorithm = defaultAlgorithm;
-        }
-
-        pConfig->Profile.SetInt("/" + GetMountClassName() + "/XGuideAlgorithm", guideAlgorithm);
-    }
-}
-
-GUIDE_ALGORITHM Mount::GetYGuideAlgorithmSelection() const
-{
-    return GetGuideAlgorithm(m_pYGuideAlgorithm);
-}
-
-void Mount::SetYGuideAlgorithm(int guideAlgorithm, GUIDE_ALGORITHM defaultAlgorithm)
-{
-    if (!m_pYGuideAlgorithm || m_pYGuideAlgorithm->Algorithm() != guideAlgorithm)
-    {
-        delete m_pYGuideAlgorithm;
-
-        if (CreateGuideAlgorithm(guideAlgorithm, this, GUIDE_Y, &m_pYGuideAlgorithm))
-        {
-            CreateGuideAlgorithm(defaultAlgorithm, this, GUIDE_Y, &m_pYGuideAlgorithm);
-            guideAlgorithm = defaultAlgorithm;
-        }
-
-        pConfig->Profile.SetInt("/" + GetMountClassName() + "/YGuideAlgorithm", guideAlgorithm);
-    }
-}
-
-static void NotifyGuidingEnabled(GuideAlgorithm *xAlgo, GuideAlgorithm *yAlgo, bool enabled)
-{
-    if (enabled)
-    {
-        if (xAlgo)
-            xAlgo->GuidingEnabled();
-
-        if (yAlgo)
-            yAlgo->GuidingEnabled();
-    }
-    else
-    {
-        if (xAlgo)
-            xAlgo->GuidingDisabled();
-
-        if (yAlgo)
-            yAlgo->GuidingDisabled();
-    }
-}
-
-void Mount::SetGuidingEnabled(bool guidingEnabled)
-{
-    if (guidingEnabled != m_guidingEnabled)
-    {
-        const char *s = IsStepGuider() ? "AOGuidingEnabled" : "MountGuidingEnabled";
-        Debug.Write(wxString::Format("%s: %d\n", s, guidingEnabled));
-        pFrame->NotifyGuidingParam(s, guidingEnabled);
-        m_guidingEnabled = guidingEnabled;
-        NotifyGuidingEnabled(m_pXGuideAlgorithm, m_pYGuideAlgorithm, guidingEnabled);
-    }
-}
-
-GUIDE_ALGORITHM Mount::GetGuideAlgorithm(const GuideAlgorithm *pAlgorithm)
-{
-    return pAlgorithm ? pAlgorithm->Algorithm() : GUIDE_ALGORITHM_NONE;
-}
-
-static GuideAlgorithm *MakeGaussianProcessGuideAlgo(Mount *mount, GuideAxis axis)
-{
-    static bool s_gp_debug_inited;
-    if (!s_gp_debug_inited)
-    {
-        class PHD2DebugLogger : public GPDebug {
-            void Log(const char *format, ...) {
-                va_list ap;
-                va_start(ap, format);
-                Debug.Write(wxString::FormatV(format + wxString("\n"), ap));
-                va_end(ap);
-            }
-        };
-        GPDebug::SetGPDebug(new PHD2DebugLogger());
-        s_gp_debug_inited = true;
-    }
-    return new GuideAlgorithmGaussianProcess(mount, axis);
-}
-
-bool Mount::CreateGuideAlgorithm(int guideAlgorithm, Mount *mount, GuideAxis axis, GuideAlgorithm **ppAlgorithm)
-{
-    bool error = false;
-
-    try
-    {
-        switch (guideAlgorithm)
-        {
-            case GUIDE_ALGORITHM_NONE:
-            case GUIDE_ALGORITHM_IDENTITY:
-                *ppAlgorithm = new GuideAlgorithmIdentity(mount, axis);
-                break;
-            case GUIDE_ALGORITHM_HYSTERESIS:
-                *ppAlgorithm = new GuideAlgorithmHysteresis(mount, axis);
-                break;
-            case GUIDE_ALGORITHM_LOWPASS:
-                *ppAlgorithm = new GuideAlgorithmLowpass(mount, axis);
-                break;
-            case GUIDE_ALGORITHM_LOWPASS2:
-                *ppAlgorithm = new GuideAlgorithmLowpass2(mount, axis);
-                break;
-            case GUIDE_ALGORITHM_RESIST_SWITCH:
-                *ppAlgorithm = new GuideAlgorithmResistSwitch(mount, axis);
-                break;
-            case GUIDE_ALGORITHM_GAUSSIAN_PROCESS:
-                *ppAlgorithm = MakeGaussianProcessGuideAlgo(mount, axis);
-                break;
-
-            default:
-                throw ERROR_INFO("invalid guideAlgorithm");
-                break;
-        }
-    }
-    catch (const wxString& Msg)
-    {
-        POSSIBLY_UNUSED(Msg);
-        error = true;
-    }
-
-    return error;
-}
-
-#ifdef TEST_TRANSFORMS
-/*
- * TestTransforms() is a routine to do some sanity checking on the transform routines, which
- * have been a source of a huge number of headaches involving getting the reverse transforms
- * to work
- *
- */
-void Mount::TestTransforms(void)
-{
-    static bool bTested = false;
-
-    if (!bTested)
-    {
-        for(int inverted=0;inverted<2;inverted++)
-        {
-            // we test every 15 degrees, starting at -195 degrees and
-            // ending at 375 degrees
-
-            for(int i=-13;i<14;i++)
-            {
-                double xAngle = ((double)i) * M_PI/12.0;
-                double yAngle;
-
-                yAngle = xAngle+M_PI/2.0;
-
-                if (inverted)
-                {
-                    yAngle -= M_PI;
-                }
-
-                // normalize the angles since real callers of setCalibration
-                // will get the angle from atan2().
-
-                xAngle = atan2(sin(xAngle), cos(xAngle));
-                yAngle = atan2(sin(yAngle), cos(yAngle));
-
-                Debug.Write(wxString::Format("xidx=%.2f, yIdx=%.2f\n", xAngle/M_PI*180.0/15, yAngle/M_PI*180.0/15));
-
-                SetCalibration(xAngle, yAngle, 1.0, 1.0);
-
-                for(int j=-13;j<14;j++)
-                {
-                    double cameraAngle = ((double)i) * M_PI/12.0;
-                    cameraAngle = atan2(sin(cameraAngle), cos(cameraAngle));
-
-                    PHD_Point p0(cos(cameraAngle), sin(cameraAngle));
-                    assert(fabs((p0.X*p0.X + p0.Y*p0.Y) - 1.00) < 0.01);
-
-                    double p0Angle = p0.Angle();
-                    assert(fabs(cameraAngle - p0Angle) < 0.01);
-
-                    PHD_Point p1, p2;
-
-                    if (TransformCameraCoordinatesToMountCoordinates(p0, p1))
-                    {
-                        assert(false);
-                    }
-
-                    assert(fabs((p1.X*p1.X + p1.Y*p1.Y) - 1.00) < 0.01);
-
-                    double adjustedCameraAngle = cameraAngle - xAngle;
-
-                    double cosAdjustedCameraAngle = cos(adjustedCameraAngle);
-
-                    // check that the X value is correct
-                    assert(fabs(cosAdjustedCameraAngle - p1.X) < 0.01);
-
-                    double sinAdjustedCameraAngle = sin(adjustedCameraAngle);
-
-                    if (inverted)
-                    {
-                        sinAdjustedCameraAngle *= -1;
-                    }
-                    // and check that the Y value is correct;
-                    assert(fabs(sinAdjustedCameraAngle - p1.Y) < 0.01);
-
-                    if (TransformMountCoordinatesToCameraCoordinates(p1, p2))
-                    {
-                        assert(false);
-                    }
-
-                    double p2Angle = p2.Angle();
-                    //assert(fabs(p0Angle - p2Angle) < 0.01);
-                    assert(fabs((p2.X*p2.X + p2.Y*p2.Y) - 1.00) < 0.01);
-                    assert(fabs(p0.X - p2.X) < 0.01);
-                    assert(fabs(p0.Y - p2.Y) < 0.01);
-                }
-            }
-        }
-
-        bTested = true;
-        ClearCalibration();
-    }
-}
-#endif
-
-Mount::Mount(void)
-{
-    m_connected = false;
-    m_requestCount = 0;
-    m_errorCount = 0;
-
-    m_pYGuideAlgorithm = NULL;
-    m_pXGuideAlgorithm = NULL;
-    m_guidingEnabled = true;
-
-    m_backlashComp = NULL;
-    m_lastStep.mount = this;
-    m_lastStep.frameNumber = -1; // invalidate
-
-    ClearCalibration();
-
-#ifdef TEST_TRANSFORMS
-    TestTransforms();
-#endif
-}
-
-Mount::~Mount()
-{
-    delete m_pXGuideAlgorithm;
-    delete m_pYGuideAlgorithm;
-    delete m_backlashComp;
-}
-
-double Mount::xRate() const
-{
-    return m_xRate;
-}
-
-double Mount::yRate() const
-{
-    return m_cal.yRate;
-}
-
-double Mount::xAngle() const
-{
-    return m_cal.xAngle;
-}
-
-double Mount::yAngle() const
-{
-    return norm_angle(m_cal.xAngle - m_yAngleError + M_PI / 2.);
-}
-
-static wxString RotAngleStr(double rotAngle)
-{
-    if (rotAngle == Rotator::POSITION_UNKNOWN)
-        return _("None");
-    return wxString::Format("%.1f", rotAngle);
-}
-
-bool Mount::FlipCalibration(void)
-{
-    bool bError = false;
-
-    try
-    {
-        if (!IsCalibrated())
-        {
-            throw ERROR_INFO("cannot flip if not calibrated");
-        }
-
-        double origX = xAngle();
-        double origY = yAngle();
-
-        bool decFlipRequired = CalibrationFlipRequiresDecFlip();
-
-        Debug.Write(wxString::Format("FlipCalibration before: x=%.1f, y=%.1f decFlipRequired=%d sideOfPier=%s rotAngle=%s parity=%s/%s\n",
-            degrees(origX), degrees(origY), decFlipRequired, ::PierSideStr(m_cal.pierSide), RotAngleStr(m_cal.rotatorAngle),
-            ParityStr(m_cal.raGuideParity), ParityStr(m_cal.decGuideParity)));
-
-        double newX = origX + M_PI;
-        double newY = origY;
-
-        if (decFlipRequired)
-        {
-            newY += M_PI;
-        }
-
-        Debug.Write(wxString::Format("FlipCalibration pre-normalize: x=%.1f, y=%.1f\n", degrees(newX), degrees(newY)));
-
-        // normalize
-        newX = norm_angle(newX);
-        newY = norm_angle(newY);
-
-        PierSide priorPierSide = m_cal.pierSide;
-        PierSide newPierSide = OppositeSide(m_cal.pierSide);
-
-        // Dec polarity changes when pier side changes, i.e. if Guide(NORTH) moves the star north on one side,
-        // then Guide(NORTH) will move the star south on the other side of the pier.
-        // For mounts with CalibrationFlipRequiresDecFlip, the parity does not change after the flip.
-        GuideParity newDecParity = decFlipRequired ? m_cal.decGuideParity : OppositeParity(m_cal.decGuideParity);
-
-        Debug.Write(wxString::Format("FlipCalibration after: x=%.1f y=%.1f sideOfPier=%s parity=%s/%s\n",
-            degrees(newX), degrees(newY), ::PierSideStr(newPierSide), ParityStr(m_cal.raGuideParity), ParityStr(newDecParity)));
-
-        Calibration cal(m_cal);
-        cal.xAngle = newX;
-        cal.yAngle = newY;
-        cal.pierSide = newPierSide;
-        cal.decGuideParity = newDecParity;
-
-        SetCalibration(cal);
-
-        pFrame->StatusMsg(wxString::Format(_("CAL: %s(%.f,%.f)->%s(%.f,%.f)"),
-            ::PierSideStr(priorPierSide, wxEmptyString), degrees(origX), degrees(origY),
-            ::PierSideStr(newPierSide, wxEmptyString), degrees(newX), degrees(newY)));
-    }
-    catch (const wxString& Msg)
-    {
-        POSSIBLY_UNUSED(Msg);
-        bError = true;
-    }
-
-    return bError;
-}
-
-void Mount::LogGuideStepInfo()
-{
-    if (m_lastStep.frameNumber < 0)
-        return;
-
-    pFrame->UpdateGuiderInfo(m_lastStep);
-    GuideLog.GuideStep(m_lastStep);
-    EvtServer.NotifyGuideStep(m_lastStep);
-
-    if (m_lastStep.moveType != MOVETYPE_DIRECT && m_lastStep.moveType != MOVETYPE_DEDUCED)
-    {
-        pFrame->pGraphLog->AppendData(m_lastStep);
-        pFrame->pTarget->AppendData(m_lastStep);
-        GuidingAssistant::NotifyGuideStep(m_lastStep);
-    }
-
-    m_lastStep.frameNumber = -1; // invalidate
-}
-
-Mount::MOVE_RESULT Mount::Move(GuiderOffset *ofs, MountMoveType moveType)
-{
-    MOVE_RESULT result = MOVE_OK;
-
-    try
-    {
-        double xDistance, yDistance;
-
-        if (moveType == MOVETYPE_DEDUCED)
-        {
-            xDistance = m_pXGuideAlgorithm ? m_pXGuideAlgorithm->deduceResult() : 0.0;
-            yDistance = m_pYGuideAlgorithm ? m_pYGuideAlgorithm->deduceResult() : 0.0;
-            if (xDistance == 0.0 && yDistance == 0.0)
-                return result;
-            ofs->mountOfs.SetXY(xDistance, yDistance);
-
-            Debug.Write(wxString::Format("Dead-reckoning move xDistance=%.2f yDistance=%.2f\n",
-                xDistance, yDistance));
-        }
-        else
-        {
-            if (!ofs->mountOfs.IsValid())
-            {
-                if (TransformCameraCoordinatesToMountCoordinates(ofs->cameraOfs, ofs->mountOfs, true))
-                {
-                    throw ERROR_INFO("Unable to transform camera coordinates");
-                }
-            }
-
-            xDistance = ofs->mountOfs.X;
-            yDistance = ofs->mountOfs.Y;
-
-            Debug.Write(wxString::Format("Moving (%.2f, %.2f) raw xDistance=%.2f yDistance=%.2f\n",
-                ofs->cameraOfs.X, ofs->cameraOfs.Y, xDistance, yDistance));
-
-            if (moveType == MOVETYPE_ALGO)
-            {
-                // Feed the raw distances to the guide algorithms
-                if (m_pXGuideAlgorithm)
-                {
-                    xDistance = m_pXGuideAlgorithm->result(xDistance);
-                }
-
-                // Let BLC track the raw offsets in Dec
-                if (m_backlashComp)
-                    m_backlashComp->TrackBLCResults(yDistance, m_pYGuideAlgorithm->GetMinMove(), m_cal.yRate);
-
-                if (m_pYGuideAlgorithm)
-                {
-                    yDistance = m_pYGuideAlgorithm->result(yDistance);
-                }
-            }
-            else
-            {
-                if (m_backlashComp)
-                    m_backlashComp->ResetBaseline();
-            }
-        }
-
-        // Figure out the guide directions based on the (possibly) updated distances
-        GUIDE_DIRECTION xDirection = xDistance > 0.0 ? LEFT : RIGHT;
-        GUIDE_DIRECTION yDirection = yDistance > 0.0 ? DOWN : UP;
-
-        int requestedXAmount = (int) floor(fabs(xDistance / m_xRate) + 0.5);
-        MoveResultInfo xMoveResult;
-        result = Move(xDirection, requestedXAmount, moveType, &xMoveResult);
-
-        MoveResultInfo yMoveResult;
-        if (result != MOVE_ERROR_SLEWING && result != MOVE_ERROR_AO_LIMIT_REACHED)
-        {
-            int requestedYAmount = (int) floor(fabs(yDistance / m_cal.yRate) + 0.5);
-            if (requestedYAmount > 0 && !IsStepGuider() && moveType != MOVETYPE_DIRECT && GetGuidingEnabled())
-            {
-                m_backlashComp->ApplyBacklashComp(yDirection, yDistance, &requestedYAmount);
-            }
-            result = Move(yDirection, requestedYAmount, moveType, &yMoveResult);
-        }
-
-        // Record the info about the guide step. The info will be picked up back in the main UI thread.
-        // We don't want to do anything with the info here in the worker thread since UI operations are
-        // not allowed outside the main UI thread.
-
-        GuideStepInfo& info = m_lastStep;
-
-        info.moveType = moveType;
-        info.frameNumber = pFrame->m_frameCounter;
-        info.time = pFrame->TimeSinceGuidingStarted();
-        info.cameraOffset = ofs->cameraOfs;
-        info.mountOffset = ofs->mountOfs;
-        info.guideDistanceRA = xDistance;
-        info.guideDistanceDec = yDistance;
-        info.durationRA = xMoveResult.amountMoved;
-        info.directionRA = xDirection;
-        info.durationDec = yMoveResult.amountMoved;
-        info.directionDec = yDirection;
-        info.raLimited = xMoveResult.limited;
-        info.decLimited = yMoveResult.limited;
-        info.aoPos = GetAoPos();
-        info.starMass = pFrame->pGuider->StarMass();
-        info.starSNR = pFrame->pGuider->SNR();
-        info.avgDist = pFrame->CurrentGuideError();
-        info.starError = pFrame->pGuider->StarError();
-    }
-    catch (const wxString& errMsg)
-    {
-        POSSIBLY_UNUSED(errMsg);
-        if (result == MOVE_OK)
-            result = MOVE_ERROR;
-    }
-
-    return result;
-}
-
-/*
- * The transform code has proven really tricky to get right.  For future generations
- * (and for me the next time I try to work on it), I'm going to put some notes here.
- *
- * The goal of TransformCameraCoordinatesToMountCoordinates is to transform a camera
- * pixel coordinate into an x and y, and TransformMountCoordinatesToCameraCoordinates
- * does the reverse, converting a mount x and y into pixels coordinates.
- *
- * Note: If a mount's x and y axis are not perfectly perpendicular, the reverse transform
- * will not be able to accuratey reverse the forward transform. The amount of inaccuracy
- * depends upon the perpendicular error.
- *
- * The mount is calibrated but moving 1 axis, then the other, watching where the mount
- * started and stopped.  Looking at the coordinates of the start and stop point, we
- * can compute the angle and the speed.
- *
- * The original PHD code used cos() against both the angles, but that code had issues
- * with sign reversal for some of the reverse transforms.  I spent some time looking
- * at that code (OK, a lot of time) and I never managed to get it to work, so I
- * rewrote it.
- *
- * After calibration, we use the x axis angle, and compute the y axis error by
- * subtracting 90 degrees.  If the mount was perfectly perpendicular, the error
- * will either be 0 or 180, depending on whether the axis motion was reversed
- * during calibration.
- *
- * I put this quote in when I was trying to fix the cos/cos code.  Hopefully
- * since  completely rewrote that code, I underand the new code. But I'm going
- * to leave it hear as it still seems relevant, given the amount of trouble
- * I had getting this code to work.
- *
- * In the words of Stevie Wonder, noted Computer Scientist and singer/songwriter
- * of some repute:
- *
- * "When you believe in things that you don't understand
- * Then you suffer
- * Superstition ain't the way"
- *
- * As part of trying to get the transforms to work, I wrote a routine called TestTransforms()
- * which does a bunch of forward/reverse trasnform pairs, checking the results as it goes.
- *
- * If you ever have change the transform functions, it would be wise to #define TEST_TRANSFORMS
- * to make sure that you (at least) didn't break anything that TestTransforms() checks for.
- *
- */
-
-bool Mount::TransformCameraCoordinatesToMountCoordinates(const PHD_Point& cameraVectorEndpoint,
-                                                         PHD_Point& mountVectorEndpoint, bool logged)
-{
-    bool bError = false;
-
-    try
-    {
-        if (!cameraVectorEndpoint.IsValid())
-        {
-            throw ERROR_INFO("invalid cameraVectorEndPoint");
-        }
-
-        double hyp   = cameraVectorEndpoint.Distance();
-        double cameraTheta = cameraVectorEndpoint.Angle();
-
-        double xAngle = cameraTheta - m_cal.xAngle;
-        double yAngle = cameraTheta - (m_cal.xAngle + m_yAngleError);
-
-        // Convert theta and hyp into X and Y
-
-        mountVectorEndpoint.SetXY(
-            cos(xAngle) * hyp,
-            sin(yAngle) * hyp
-            );
-
-        if (logged)
-        {
-            Debug.Write(wxString::Format("CameraToMount -- cameraTheta (%.2f) - m_xAngle (%.2f) = xAngle (%.2f = %.2f)\n",
-                cameraTheta, m_cal.xAngle, xAngle, norm_angle(xAngle)));
-            Debug.Write(wxString::Format("CameraToMount -- cameraTheta (%.2f) - (m_xAngle (%.2f) + m_yAngleError (%.2f)) = yAngle (%.2f = %.2f)\n",
-                cameraTheta, m_cal.xAngle, m_yAngleError, yAngle, norm_angle(yAngle)));
-            Debug.Write(wxString::Format("CameraToMount -- cameraX=%.2f cameraY=%.2f hyp=%.2f cameraTheta=%.2f mountX=%.2f mountY=%.2f, mountTheta=%.2f\n",
-                cameraVectorEndpoint.X, cameraVectorEndpoint.Y, hyp, cameraTheta, mountVectorEndpoint.X, mountVectorEndpoint.Y,
-                mountVectorEndpoint.Angle()));
-        }
-    }
-    catch (const wxString& Msg)
-    {
-        POSSIBLY_UNUSED(Msg);
-        bError = true;
-        mountVectorEndpoint.Invalidate();
-    }
-
-    return bError;
-}
-
-bool Mount::TransformMountCoordinatesToCameraCoordinates(const PHD_Point& mountVectorEndpoint,
-                                                        PHD_Point& cameraVectorEndpoint, bool logged)
-{
-    bool bError = false;
-
-    try
-    {
-        if (!mountVectorEndpoint.IsValid())
-        {
-            throw ERROR_INFO("invalid mountVectorEndPoint");
-        }
-
-        double hyp = mountVectorEndpoint.Distance();
-        double mountTheta = mountVectorEndpoint.Angle();
-
-        if (fabs(m_yAngleError) > M_PI / 2.)
-        {
-            mountTheta = -mountTheta;
-        }
-
-        double xAngle = mountTheta + m_cal.xAngle;
-
-        cameraVectorEndpoint.SetXY(
-                cos(xAngle) * hyp,
-                sin(xAngle) * hyp
-                );
-
-        if (logged)
-        {
-            Debug.Write(wxString::Format("MountToCamera -- mountTheta (%.2f) + m_xAngle (%.2f) = xAngle (%.2f = %.2f)\n",
-                mountTheta, m_cal.xAngle, xAngle, norm_angle(xAngle)));
-            Debug.Write(wxString::Format("MountToCamera -- mountX=%.2f mountY=%.2f hyp=%.2f mountTheta=%.2f cameraX=%.2f, cameraY=%.2f cameraTheta=%.2f\n",
-                mountVectorEndpoint.X, mountVectorEndpoint.Y, hyp, mountTheta, cameraVectorEndpoint.X, cameraVectorEndpoint.Y,
-                cameraVectorEndpoint.Angle()));
-        }
-    }
-    catch (const wxString& Msg)
-    {
-        POSSIBLY_UNUSED(Msg);
-        bError = true;
-        cameraVectorEndpoint.Invalidate();
-    }
-
-    return bError;
-}
-
-GraphControlPane *Mount::GetXGuideAlgorithmControlPane(wxWindow *pParent)
-{
-    return m_pXGuideAlgorithm->GetGraphControlPane(pParent, _("RA:"));
-}
-
-GraphControlPane *Mount::GetYGuideAlgorithmControlPane(wxWindow *pParent)
-{
-    return m_pYGuideAlgorithm->GetGraphControlPane(pParent, _("DEC:"));
-}
-
-GraphControlPane *Mount::GetGraphControlPane(wxWindow *pParent, const wxString& label)
-{
-    return NULL;
-};
-
-bool Mount::DecCompensationEnabled(void) const
-{
-    return false;
-}
-
-/*
- * Adjust the calibration data for the scope's current coordinates.
- *
- * This includes adjusting the xRate to compensate for changes in declination
- * relative to the declination where calibration was done, and possibly flipping
- * the calibration data if the mount is known to be on the other side of the
- * pier from where calibration was done.
- */
-void Mount::AdjustCalibrationForScopePointing(void)
-{
-    double newDeclination = pPointingSource->GetDeclination();
-    PierSide newPierSide = pPointingSource->SideOfPier();
-    double newRotatorAngle = Rotator::RotatorPosition();
-    unsigned short binning = pCamera->Binning;
-
-    Debug.AddLine(wxString::Format("AdjustCalibrationForScopePointing (%s): current dec=%s pierSide=%d, cal dec=%s pierSide=%d rotAngle=%s bin=%hu",
-        GetMountClassName(), DeclinationStr(newDeclination), newPierSide, DeclinationStr(m_cal.declination), m_cal.pierSide,
-        RotAngleStr(newRotatorAngle), binning));
-
-    // See if the user has changed mount guide speeds after the last calibration.  If so, raise an alert that can't be avoided
-    if (pPointingSource->CanReportPosition())
-    {
-        CalibrationDetails calDetails;
-        GetCalibrationDetails(&calDetails);
-        if (calDetails.raGuideSpeed > 0 && calDetails.decGuideSpeed > 0)
-        {
-            double currRASpeed;
-            double currDecSpeed;
-            pPointingSource->GetGuideRates(&currRASpeed, &currDecSpeed);
-            if (fabs(1.0 - currRASpeed / calDetails.raGuideSpeed) > 0.05 || fabs(1.0 - currDecSpeed / calDetails.decGuideSpeed) > 0.5)
-            {
-                pFrame->Alert(_("Mount guide speeds are different from those used in last calibration.  Do a new calibration or reset mount guide speed settings to previous values. "));
-                Debug.Write(wxString::Format("Guide speeds have changed since calibration.  Orig RA = %0.1f, Orig Dec = %0.1f, "
-                    "Curr RA = %0.1f, Curr Dec = %0.1f, Units are arc-sec/sec\n", calDetails.raGuideSpeed * 3600.0, calDetails.decGuideSpeed * 3600.0,
-                    currRASpeed * 3600.0, currDecSpeed * 3600.0));
-            }
-        }
-    }
-    // Compensate for binning change. At least one cam driver (ASCOM/Lodestar) can lie about the binning while changing
-    // the reported pixel size
-    if (fabs(pCamera->GetCameraPixelSize() - GuideCamera::GetProfilePixelSize()) >= 1.0)
-    {
-        // Punt on this, it's a cockpit error to be changing binning properties outside of the PHD2 UI
-        pFrame->Alert(_("Camera pixel size has changed unexpectedly.  Re-calibrate to restore correct guiding."));
-        Debug.Write(wxString::Format("Camera pixel size changed from %0.1f to %0.1f\n",
-            GuideCamera::GetProfilePixelSize(), pCamera->GetCameraPixelSize()));
-        // Update profile value to avoid repetitive alerts
-        pCamera->SetCameraPixelSize(pCamera->GetCameraPixelSize());
-    }
-
-    if (binning != m_cal.binning)
-    {
-        Calibration cal(m_cal);
-
-        double adj = (double) m_cal.binning / (double) binning;
-        cal.xRate *= adj;
-        cal.yRate *= adj;
-        cal.binning = binning;
-
-        Debug.Write(wxString::Format("Binning %hu -> %hu, rates (%.3f, %.3f) -> (%.3f, %.3f)\n",
-            m_cal.binning, binning, m_cal.xRate * 1000., m_cal.yRate * 1000., cal.xRate * 1000., cal.yRate * 1000.));
-
-        SetCalibration(cal);
-        pFrame->HandleBinningChange();
-    }
-
-    // compensate RA guide rate for declination if the declination changed and we know both the
-    // calibration declination and the current declination
-
-    bool deccomp = false;
-
-    if (newDeclination != m_cal.declination &&
-        newDeclination != UNKNOWN_DECLINATION && m_cal.declination != UNKNOWN_DECLINATION)
-    {
-        // avoid division by zero and gross errors.  If the user didn't calibrate
-        // somewhere near the celestial equator, we don't do this
-        if (fabs(m_cal.declination) > Scope::DEC_COMP_LIMIT)
-        {
-            Debug.AddLine("skipping Dec comp: initial calibration too far from equator");
-            pFrame->Alert(_("Calibration was too far from equator, recalibration is needed."));
-        }
-        else if (!DecCompensationEnabled())
-        {
-            Debug.AddLine("skipping Dec comp: Dec Comp not enabled");
-        }
-        else
-        {
-            // Don't do a full dec comp too close to pole - xRate will become a huge number and will cause problems downstream
-            newDeclination = wxMax(radians(-89.0), wxMin(radians(89.0), newDeclination));
-            m_xRate = (m_cal.xRate / cos(m_cal.declination)) * cos(newDeclination);
-            deccomp = true;
-
-            Debug.Write(wxString::Format("Dec comp: XRate %.3f -> %.3f for dec %.1f -> dec %.1f\n",
-                                         m_cal.xRate * 1000.0, m_xRate * 1000.0, degrees(m_cal.declination), degrees(newDeclination)));
-        }
-    }
-    if (!deccomp && m_xRate != m_cal.xRate)
-    {
-        Debug.Write(wxString::Format("No dec comp, using base xRate %.3f\n", m_cal.xRate * 1000.0));
-        m_xRate  = m_cal.xRate;
-    }
-
-    if (IsOppositeSide(newPierSide, m_cal.pierSide))
-    {
-        Debug.AddLine(wxString::Format("Guiding starts on opposite side of pier: calibration data "
-            "side is %s, current side is %s", ::PierSideStr(m_cal.pierSide), ::PierSideStr(newPierSide)));
-        FlipCalibration();
-    }
-
-    if (newRotatorAngle != Rotator::POSITION_UNKNOWN)
-    {
-        if (m_cal.rotatorAngle == Rotator::POSITION_UNKNOWN)
-        {
-            // we do not know the rotator position at calibration time so cannot automatically adjust calibration
-            pFrame->Alert(_("Rotator position has changed, recalibration is needed."));
-            m_cal.rotatorAngle = newRotatorAngle;
-        }
-        else
-        {
-            double da = newRotatorAngle - m_cal.rotatorAngle;
-
-            if (fabs(da) > 0.05)
-            {
-                Debug.Write(wxString::Format("New rotator position %.1f deg, prev = %.1f deg, delta = %.1f deg\n", newRotatorAngle, m_cal.rotatorAngle, da));
-
-                da = radians(da);
-
-                Calibration cal(m_cal);
-                cal.xAngle = norm_angle(cal.xAngle - da);
-                cal.yAngle = norm_angle(cal.yAngle - da);
-                cal.rotatorAngle = newRotatorAngle;
-
-                SetCalibration(cal);
-            }
-        }
-    }
-}
-
-void Mount::IncrementRequestCount(void)
-{
-    m_requestCount++;
-
-    // for the moment we never enqueue requests if the mount is busy, but we can
-    // enqueue them two at a time.  There is no reason we can't, it's just that
-    // right now we don't, and this might catch an error
-    assert(m_requestCount <= 2);
-}
-
-void Mount::DecrementRequestCount(void)
-{
-    assert(m_requestCount > 0);
-    m_requestCount--;
-}
-
-bool Mount::HasNonGuiMove(void)
-{
-    return false;
-}
-
-bool Mount::SynchronousOnly(void)
-{
-    return false;
-}
-
-bool Mount::HasSetupDialog(void) const
-{
-    return false;
-}
-
-void Mount::SetupDialog(void)
-{
-}
-
-const wxString& Mount::Name(void) const
-{
-    return m_Name;
-}
-
-bool Mount::IsStepGuider(void) const
-{
-    return false;
-}
-
-wxPoint Mount::GetAoPos(void) const
-{
-    return wxPoint();
-}
-
-wxPoint Mount::GetAoMaxPos(void) const
-{
-    return wxPoint();
-}
-
-const char *Mount::DirectionStr(GUIDE_DIRECTION d)
-{
-    // these are used internally in the guide log and event server and are not translated
-    switch (d) {
-    case NONE:  return "None";
-    case NORTH: return "North";
-    case SOUTH: return "South";
-    case EAST:  return "East";
-    case WEST:  return "West";
-    default:    return "?";
-    }
-}
-
-const char *Mount::DirectionChar(GUIDE_DIRECTION d)
-{
-    // these are used internally in the guide log and event server and are not translated
-    switch (d) {
-    case NONE:  return "-";
-    case NORTH: return "N";
-    case SOUTH: return "S";
-    case EAST:  return "E";
-    case WEST:  return "W";
-    default:    return "?";
-    }
-}
-
-bool Mount::IsCalibrated() const
-{
-    bool bReturn = false;
-
-    if (IsConnected())
-    {
-        bReturn = m_calibrated;
-    }
-
-    return bReturn;
-}
-
-void Mount::ClearCalibration(void)
-{
-    m_calibrated = false;
-    if (pFrame) pFrame->UpdateCalibrationStatus();
-}
-
-void Mount::SetCalibration(const Calibration& cal)
-{
-    Debug.Write(wxString::Format("Mount::SetCalibration (%s) -- xAngle=%.1f yAngle=%.1f xRate=%.3f yRate=%.3f bin=%hu dec=%s pierSide=%d par=%s/%s rotAng=%s\n",
-        GetMountClassName(), degrees(cal.xAngle), degrees(cal.yAngle), cal.xRate * 1000.0, cal.yRate * 1000.0, cal.binning,
-        DeclinationStr(cal.declination), cal.pierSide, ParityStr(cal.raGuideParity), ParityStr(cal.decGuideParity),
-        RotAngleStr(cal.rotatorAngle)));
-
-    // we do the rates first, since they just get stored
-    m_cal.xRate = cal.xRate;
-    m_cal.yRate = cal.yRate;
-    m_cal.binning = cal.binning;
-    m_cal.declination = cal.declination;
-    m_cal.pierSide = cal.pierSide;
-    if (cal.raGuideParity != GUIDE_PARITY_UNCHANGED)
-        m_cal.raGuideParity = cal.raGuideParity;
-    if (cal.decGuideParity != GUIDE_PARITY_UNCHANGED)
-        m_cal.decGuideParity = cal.decGuideParity;
-    m_cal.rotatorAngle = cal.rotatorAngle;
-    m_cal.isValid = true;
-
-    m_xRate  = cal.xRate;
-
-    // the angles are more difficult because we have to turn yAngle into a yError.
-    m_cal.xAngle = cal.xAngle;
-    m_cal.yAngle = cal.yAngle;
-    m_yAngleError = norm_angle(cal.xAngle - cal.yAngle + M_PI / 2.);
-
-    Debug.AddLine(wxString::Format("Mount::SetCalibration (%s) -- sets m_xAngle=%.1f m_yAngleError=%.1f",
-        GetMountClassName(), degrees(m_cal.xAngle), degrees(m_yAngleError)));
-
-    m_calibrated = true;
-
-    if (pFrame) pFrame->UpdateCalibrationStatus();
-
-    // store calibration data
-    wxString prefix = "/" + GetMountClassName() + "/calibration/";
-    pConfig->Profile.SetString(prefix + "timestamp", wxDateTime::Now().Format());
-    pConfig->Profile.SetDouble(prefix + "xAngle", m_cal.xAngle);
-    pConfig->Profile.SetDouble(prefix + "yAngle", m_cal.yAngle);
-    pConfig->Profile.SetDouble(prefix + "xRate", m_cal.xRate);
-    pConfig->Profile.SetDouble(prefix + "yRate", m_cal.yRate);
-    pConfig->Profile.SetInt(prefix + "binning", m_cal.binning);
-    pConfig->Profile.SetDouble(prefix + "declination", m_cal.declination);
-    pConfig->Profile.SetInt(prefix + "pierSide", m_cal.pierSide);
-    pConfig->Profile.SetInt(prefix + "raGuideParity", m_cal.raGuideParity);
-    pConfig->Profile.SetInt(prefix + "decGuideParity", m_cal.decGuideParity);
-    pConfig->Profile.SetDouble(prefix + "rotatorAngle", m_cal.rotatorAngle);
-}
-
-void Mount::SetCalibrationDetails(const CalibrationDetails& calDetails)
-{
-    wxString prefix = "/" + GetMountClassName() + "/calibration/";
-    wxString stepStr = "";
-
-    pConfig->Profile.SetInt(prefix + "focal_length", calDetails.focalLength);
-    pConfig->Profile.SetDouble(prefix + "image_scale", calDetails.imageScale);
-    pConfig->Profile.SetDouble(prefix + "ra_guide_rate", calDetails.raGuideSpeed);
-    pConfig->Profile.SetDouble(prefix + "dec_guide_rate", calDetails.decGuideSpeed);
-    pConfig->Profile.SetDouble(prefix + "ortho_error", calDetails.orthoError);
-    pConfig->Profile.SetDouble(prefix + "orig_binning", calDetails.origBinning);
-    pConfig->Profile.SetString(prefix + "orig_timestamp", calDetails.origTimestamp);
-
-    for (std::vector<wxRealPoint>::const_iterator it = calDetails.raSteps.begin(); it != calDetails.raSteps.end(); ++it)
-    {
-        stepStr += wxString::Format("{%0.1f %0.1f}, ", it->x, it->y);
-    }
-    stepStr = stepStr.Left(stepStr.length() - 2);
-    pConfig->Profile.SetString(prefix + "ra_steps", stepStr);
-
-    stepStr = "";
-
-    for (std::vector<wxRealPoint>::const_iterator it = calDetails.decSteps.begin(); it != calDetails.decSteps.end(); ++it)
-    {
-        stepStr += wxString::Format("{%0.1f %0.1f}, ", it->x, it->y);
-    }
-    stepStr = stepStr.Left(stepStr.length() - 2);
-    pConfig->Profile.SetString(prefix + "dec_steps", stepStr);
-
-    pConfig->Profile.SetInt(prefix + "ra_step_count", calDetails.raStepCount);
-    pConfig->Profile.SetInt(prefix + "dec_step_count", calDetails.decStepCount);
-    pConfig->Profile.SetInt(prefix + "last_issue", (int)calDetails.lastIssue);
-}
-
-inline static PierSide pier_side(int val)
-{
-    return val == PIER_SIDE_EAST ? PIER_SIDE_EAST : val == PIER_SIDE_WEST ? PIER_SIDE_WEST : PIER_SIDE_UNKNOWN;
-}
-
-inline static GuideParity guide_parity(int val)
-{
-    switch (val) {
-    case GUIDE_PARITY_EVEN: return GUIDE_PARITY_EVEN;
-    case GUIDE_PARITY_ODD: return GUIDE_PARITY_ODD;
-    default: return GUIDE_PARITY_UNKNOWN;
-    }
-}
-
-void Mount::NotifyGuidingStopped(void)
-{
-    Debug.Write("Mount: notify guiding stopped\n");
-
-    if (m_pXGuideAlgorithm)
-        m_pXGuideAlgorithm->GuidingStopped();
-
-    if (m_pYGuideAlgorithm)
-        m_pYGuideAlgorithm->GuidingStopped();
-
-    if (m_backlashComp)
-        m_backlashComp->ResetBaseline();
-}
-
-void Mount::NotifyGuidingPaused(void)
-{
-    Debug.Write("Mount: notify guiding paused\n");
-
-    if (m_pXGuideAlgorithm)
-        m_pXGuideAlgorithm->GuidingPaused();
-
-    if (m_pYGuideAlgorithm)
-        m_pYGuideAlgorithm->GuidingPaused();
-}
-
-void Mount::NotifyGuidingResumed(void)
-{
-    Debug.Write("Mount: notify guiding resumed\n");
-
-    if (m_pXGuideAlgorithm)
-        m_pXGuideAlgorithm->GuidingResumed();
-
-    if (m_pYGuideAlgorithm)
-        m_pYGuideAlgorithm->GuidingResumed();
-}
-
-void Mount::NotifyGuidingDithered(double dx, double dy, bool mountCoords)
-{
-    Debug.Write(wxString::Format("Mount: notify guiding dithered (%.1f, %.1f)\n", dx, dy));
-
-    if (!mountCoords)
-    {
-        PHD_Point cam(dx, dy);
-        PHD_Point mnt;
-        bool err = TransformCameraCoordinatesToMountCoordinates(cam, mnt, false);
-        if (!err)
-        {
-            dx = mnt.X;
-            dy = mnt.Y;
-        }
-    }
-
-    if (m_pXGuideAlgorithm)
-        m_pXGuideAlgorithm->GuidingDithered(dx);
-
-    if (m_pYGuideAlgorithm)
-        m_pYGuideAlgorithm->GuidingDithered(dy);
-}
-
-void Mount::NotifyGuidingDitherSettleDone(bool success)
-{
-    Debug.Write(wxString::Format("Mount: notify guiding dither settle done success=%d\n", success));
-    if (m_pXGuideAlgorithm)
-        m_pXGuideAlgorithm->GuidingDitherSettleDone(success);
-    if (m_pYGuideAlgorithm)
-        m_pYGuideAlgorithm->GuidingDitherSettleDone(success);
-}
-
-void Mount::NotifyDirectMove(const PHD_Point& dist)
-{
-    Debug.Write(wxString::Format("Mount: notify direct move %.2f,%.2f\n", dist.X, dist.Y));
-    if (m_pXGuideAlgorithm)
-        m_pXGuideAlgorithm->DirectMoveApplied(dist.X);
-    if (m_pYGuideAlgorithm)
-        m_pYGuideAlgorithm->DirectMoveApplied(dist.Y);
-}
-
-void Mount::GetLastCalibration(Calibration *cal) const
-{
-    wxString prefix = "/" + GetMountClassName() + "/calibration/";
-    wxString sTimestamp = pConfig->Profile.GetString(prefix + "timestamp", wxEmptyString);
-    if (sTimestamp.Length() > 0)
-    {
-        cal->xRate = pConfig->Profile.GetDouble(prefix + "xRate", 1.0);
-        cal->yRate = pConfig->Profile.GetDouble(prefix + "yRate", 1.0);
-        cal->binning = (unsigned short) pConfig->Profile.GetInt(prefix + "binning", 1);
-        cal->xAngle = pConfig->Profile.GetDouble(prefix + "xAngle", 0.0);
-        cal->yAngle = pConfig->Profile.GetDouble(prefix + "yAngle", 0.0);
-        cal->declination = pConfig->Profile.GetDouble(prefix + "declination", 0.0);
-        cal->pierSide = pier_side(pConfig->Profile.GetInt(prefix + "pierSide", PIER_SIDE_UNKNOWN));
-        cal->raGuideParity = guide_parity(pConfig->Profile.GetInt(prefix + "raGuideParity", GUIDE_PARITY_UNKNOWN));
-        cal->decGuideParity = guide_parity(pConfig->Profile.GetInt(prefix + "decGuideParity", GUIDE_PARITY_UNKNOWN));
-        cal->rotatorAngle = pConfig->Profile.GetDouble(prefix + "rotatorAngle", Rotator::POSITION_UNKNOWN);
-        cal->timestamp = sTimestamp;
-        cal->isValid = true;
-    }
-    else
-    {
-        cal->isValid = false;
-    }
-}
-
-void Mount::GetCalibrationDetails(CalibrationDetails *details) const
-{
-    wxStringTokenizer tok;
-    wxString prefix = "/" + GetMountClassName() + "/calibration/";
-    wxString stepStr;
-    bool err = false;
-
-    details->focalLength = pConfig->Profile.GetInt(prefix + "focal_length", 0);
-    details->imageScale = pConfig->Profile.GetDouble(prefix + "image_scale", 1.0);
-    details->raGuideSpeed = pConfig->Profile.GetDouble(prefix + "ra_guide_rate", -1.0);
-    details->decGuideSpeed = pConfig->Profile.GetDouble(prefix + "dec_guide_rate", -1.0);
-    details->orthoError = pConfig->Profile.GetDouble(prefix + "ortho_error", 0.0);
-    details->raStepCount = pConfig->Profile.GetInt(prefix + "ra_step_count", 0);
-    details->decStepCount = pConfig->Profile.GetInt(prefix + "dec_step_count", 0);
-    details->origBinning = pConfig->Profile.GetDouble(prefix + "orig_binning", 1.0);
-    details->lastIssue = (CalibrationIssueType) pConfig->Profile.GetInt(prefix + "last_issue", 0);
-    details->origTimestamp = pConfig->Profile.GetString(prefix + "orig_timestamp", "Unknown");
-    // Populate raSteps
-    stepStr = pConfig->Profile.GetString(prefix + "ra_steps", "");
-    tok.SetString(stepStr, "},", wxTOKEN_STRTOK);
-    details->raSteps.clear();
-    while (tok.HasMoreTokens() && !err)
-    {
-        wxString tk = (tok.GetNextToken()).Trim(false);           // looks like {x y, left-trimmed
-        int blankLoc = tk.find(" ");
-        double x;
-        double y;
-        if (!tk.Mid(1, blankLoc-1).ToDouble(&x))
-            err = true;
-        tk = tk.Mid(blankLoc + 1);
-        if (!tk.ToDouble(&y))
-            err = true;
-        if (!err)
-            details->raSteps.push_back(wxRealPoint(x, y));
-    }
-    // Do the same for decSteps
-    stepStr = pConfig->Profile.GetString(prefix + "dec_steps", "");
-    tok.SetString(stepStr, "},", wxTOKEN_STRTOK);
-    details->decSteps.clear();
-    while (tok.HasMoreTokens() && !err)
-    {
-        wxString tk = (tok.GetNextToken()).Trim(false);
-        int blankLoc = tk.find(" ");
-        double x;
-        double y;
-        if (!tk.Mid(1, blankLoc - 1).ToDouble(&x))
-            err = true;
-        tk = tk.Mid(blankLoc + 1);
-        if (!tk.ToDouble(&y))
-            err = true;
-        if (!err)
-            details->decSteps.push_back(wxRealPoint(x, y));
-    }
-}
-
-bool Mount::Connect(void)
-{
-    m_connected = true;
-    ResetErrorCount();
-
-    if (pFrame)
-    {
-        pFrame->UpdateCalibrationStatus();
-    }
-
-    return false;
-}
-
-bool Mount::Disconnect(void)
-{
-    m_connected = false;
-    if (pFrame) pFrame->UpdateCalibrationStatus();
-
-    return false;
-}
-
-wxString Mount::GetSettingsSummary() const
-{
-    // return a loggable summary of current mount settings
-
-    wxString auxMountStr = wxEmptyString;
-    if (pPointingSource && pPointingSource->IsConnected() && pPointingSource->CanReportPosition())
-    {
-        if (pPointingSource != TheScope())
-            auxMountStr = "AuxMount=" + pPointingSource->Name();
-    }
-    wxString s = wxString::Format("%s = %s,%s connected, guiding %s, %s, %s\n",
-        IsStepGuider() ? "AO" : "Mount",
-        m_Name,
-        IsConnected() ? " " : " not",
-        m_guidingEnabled ? "enabled" : "disabled",
-        IsCalibrated() ?
-            wxString::Format("xAngle = %.1f, xRate = %.3f, yAngle = %.1f, yRate = %.3f, parity = %s/%s",
-                degrees(xAngle()), xRate() * 1000.0, degrees(yAngle()), yRate() * 1000.0,
-                ParityStr(m_cal.raGuideParity), ParityStr(m_cal.decGuideParity)) :
-            "not calibrated",
-        auxMountStr
-    ) + wxString::Format("X guide algorithm = %s, %s",
-        GuideAlgorithmName(GetXGuideAlgorithmSelection()),
-        m_pXGuideAlgorithm->GetSettingsSummary()
-    ) + wxString::Format("Y guide algorithm = %s, %s",
-        GuideAlgorithmName(GetYGuideAlgorithmSelection()),
-        m_pYGuideAlgorithm->GetSettingsSummary()
-    );
-
-    if (m_backlashComp)
-    {
-        s += wxString::Format("Backlash comp = %s, pulse = %d ms\n",
-            m_backlashComp->IsEnabled() ? "enabled" : "disabled",
-            m_backlashComp->GetBacklashPulse());
-    }
-
-    return s;
-}
-
-bool Mount::CalibrationFlipRequiresDecFlip(void)
-{
-    return false;
-}
-
-void Mount::StartDecDrift(void)
-{
-}
-
-void Mount::EndDecDrift(void)
-{
-}
-
-bool Mount::IsDecDrifting(void) const
-{
-    return false;
-}
+/*
+ *  mount.cpp
+ *  PHD Guiding
+ *
+ *  Created by Bret McKee
+ *  Copyright (c) 2012 Bret McKee
+ *  All rights reserved.
+ *
+ *  This source code is distributed under the following "BSD" license
+ *  Redistribution and use in source and binary forms, with or without
+ *  modification, are permitted provided that the following conditions are met:
+ *    Redistributions of source code must retain the above copyright notice,
+ *     this list of conditions and the following disclaimer.
+ *    Redistributions in binary form must reproduce the above copyright notice,
+ *     this list of conditions and the following disclaimer in the
+ *     documentation and/or other materials provided with the distribution.
+ *    Neither the name of Bret McKee, Dad Dog Development,
+ *     Craig Stark, Stark Labs nor the names of its
+ *     contributors may be used to endorse or promote products derived from
+ *     this software without specific prior written permission.
+ *
+ *  THIS SOFTWARE IS PROVIDED BY THE COPYRIGHT HOLDERS AND CONTRIBUTORS "AS IS"
+ *  AND ANY EXPRESS OR IMPLIED WARRANTIES, INCLUDING, BUT NOT LIMITED TO, THE
+ *  IMPLIED WARRANTIES OF MERCHANTABILITY AND FITNESS FOR A PARTICULAR PURPOSE
+ *  ARE DISCLAIMED. IN NO EVENT SHALL THE COPYRIGHT HOLDER OR CONTRIBUTORS BE
+ *  LIABLE FOR ANY DIRECT, INDIRECT, INCIDENTAL, SPECIAL, EXEMPLARY, OR
+ *  CONSEQUENTIAL DAMAGES (INCLUDING, BUT NOT LIMITED TO, PROCUREMENT OF
+ *  SUBSTITUTE GOODS OR SERVICES; LOSS OF USE, DATA, OR PROFITS; OR BUSINESS
+ *  INTERRUPTION) HOWEVER CAUSED AND ON ANY THEORY OF LIABILITY, WHETHER IN
+ *  CONTRACT, STRICT LIABILITY, OR TORT (INCLUDING NEGLIGENCE OR OTHERWISE)
+ *  ARISING IN ANY WAY OUT OF THE USE OF THIS SOFTWARE, EVEN IF ADVISED OF THE
+ *  POSSIBILITY OF SUCH DAMAGE.
+ *
+ */
+
+#include "phd.h"
+#include "backlash_comp.h"
+#include "guiding_assistant.h"
+
+#include <wx/tokenzr.h>
+#include <cstdarg>
+
+enum
+{
+    Algo_RA_Layout_Height = 200,
+    Algo_Dec_Layout_Height = 150
+};
+
+inline static PierSide OppositeSide(PierSide p)
+{
+    switch (p) {
+    case PIER_SIDE_EAST: return PIER_SIDE_WEST;
+    case PIER_SIDE_WEST: return PIER_SIDE_EAST;
+    default:             return PIER_SIDE_UNKNOWN;
+    }
+}
+
+inline static bool IsOppositeSide(PierSide a, PierSide b)
+{
+    return (a == PIER_SIDE_EAST && b == PIER_SIDE_WEST) ||
+        (a == PIER_SIDE_WEST && b == PIER_SIDE_EAST);
+}
+
+inline static wxString PierSideStr(PierSide p, const wxString& unknown = _("Unknown"))
+{
+    switch (p) {
+    case PIER_SIDE_EAST: return _("East");
+    case PIER_SIDE_WEST: return _("West");
+    default:             return unknown;
+    }
+}
+
+wxString Mount::PierSideStr(PierSide p)
+{
+    return ::PierSideStr(p);
+}
+
+inline static const char *ParityStr(GuideParity par)
+{
+    switch (par) {
+    case GUIDE_PARITY_EVEN:      return "+";
+    case GUIDE_PARITY_ODD:       return "-";
+    case GUIDE_PARITY_UNKNOWN:   return "?";
+    default: case GUIDE_PARITY_UNCHANGED: return "x";
+    }
+}
+
+inline static GuideParity OppositeParity(GuideParity p)
+{
+    switch (p) {
+    case GUIDE_PARITY_EVEN: return GUIDE_PARITY_ODD;
+    case GUIDE_PARITY_ODD:  return GUIDE_PARITY_EVEN;
+    default:                return p;
+    }
+}
+
+wxString Mount::DeclinationStr(double dec, const wxString& numFormatStr)
+{
+    return dec == UNKNOWN_DECLINATION ? _("Unknown") : wxString::Format(numFormatStr, degrees(dec));
+}
+
+static ConfigDialogPane *GetGuideAlgoDialogPane(GuideAlgorithm *algo, wxWindow *parent, int fixedHeight)
+{
+    // we need to force the guide alogorithm config pane to be large enough for
+    // any of the guide algorithms
+    ConfigDialogPane *pane = algo->GetConfigDialogPane(parent);
+    pane->SetMinSize(-1, fixedHeight);
+    return pane;
+}
+
+Mount::MountConfigDialogPane::MountConfigDialogPane(wxWindow *pParent, const wxString& title, Mount *pMount)
+    : ConfigDialogPane(title, pParent)
+{
+    // int width;
+    m_pMount = pMount;
+    m_pParent = pParent;
+    m_pAlgoBox = NULL;
+    m_pRABox = NULL;
+    m_pDecBox = NULL;
+}
+
+GUIDE_ALGORITHM GuideAlgorithmFromName(const wxString& s)
+{
+    if (s == _("None"))
+        return GUIDE_ALGORITHM_IDENTITY;
+    if (s == _("Hysteresis"))
+        return GUIDE_ALGORITHM_HYSTERESIS;
+    if (s == _("Lowpass"))
+        return GUIDE_ALGORITHM_LOWPASS;
+    if (s == _("Lowpass2"))
+        return GUIDE_ALGORITHM_LOWPASS2;
+    if (s == _("Resist Switch"))
+        return GUIDE_ALGORITHM_RESIST_SWITCH;
+    if (s ==_("Predictive PEC"))
+        return GUIDE_ALGORITHM_GAUSSIAN_PROCESS;
+    return GUIDE_ALGORITHM_NONE;
+}
+
+wxString GuideAlgorithmName(int algo)
+{
+    switch (algo)
+    {
+    case GUIDE_ALGORITHM_NONE:
+    case GUIDE_ALGORITHM_IDENTITY:
+    default:
+        return _("None");
+    case GUIDE_ALGORITHM_HYSTERESIS:
+        return _("Hysteresis");
+    case GUIDE_ALGORITHM_LOWPASS:
+        return _("Lowpass");
+    case GUIDE_ALGORITHM_LOWPASS2:
+        return _("Lowpass2");
+    case GUIDE_ALGORITHM_RESIST_SWITCH:
+        return _("Resist Switch");
+    case GUIDE_ALGORITHM_GAUSSIAN_PROCESS:
+        return _("Predictive PEC");
+    }
+}
+
+// Lots of dynamic controls on this pane - keep the creation/management in ConfigDialogPane
+void Mount::MountConfigDialogPane::LayoutControls(wxPanel *pParent, BrainCtrlIdMap& CtrlMap)
+{
+    int width;
+    bool stepGuider = false;
+
+    if (m_pMount)
+    {
+        stepGuider = m_pMount->IsStepGuider();
+        m_pAlgoBox = new wxStaticBoxSizer(wxHORIZONTAL, m_pParent, wxEmptyString);
+        m_pRABox = new wxStaticBoxSizer(wxVERTICAL, m_pParent, _("Right Ascension"));
+        if (m_pDecBox)
+            m_pDecBox->Clear(true);
+        m_pDecBox = new wxStaticBoxSizer(wxVERTICAL, m_pParent, _("Declination"));
+        wxSizerFlags def_flags = wxSizerFlags(0).Border(wxALL, 5).Expand();
+
+        static GUIDE_ALGORITHM const X_ALGORITHMS[] =
+        {
+            GUIDE_ALGORITHM_IDENTITY,
+            GUIDE_ALGORITHM_HYSTERESIS,
+            GUIDE_ALGORITHM_LOWPASS,
+            GUIDE_ALGORITHM_LOWPASS2,
+            GUIDE_ALGORITHM_RESIST_SWITCH,
+            GUIDE_ALGORITHM_GAUSSIAN_PROCESS,
+        };
+
+        wxString xAlgorithms[WXSIZEOF(X_ALGORITHMS)];
+        for (int i = 0; i < WXSIZEOF(X_ALGORITHMS); i++)
+            xAlgorithms[i] = GuideAlgorithmName(X_ALGORITHMS[i]);
+
+        width = StringArrayWidth(xAlgorithms, WXSIZEOF(X_ALGORITHMS));
+        m_pXGuideAlgorithmChoice = new wxChoice(m_pParent, wxID_ANY, wxPoint(-1, -1),
+            wxSize(width + 35, -1), WXSIZEOF(X_ALGORITHMS), xAlgorithms);
+        m_pXGuideAlgorithmChoice->SetToolTip(_("Which Guide Algorithm to use for Right Ascension"));
+
+        m_pParent->Connect(m_pXGuideAlgorithmChoice->GetId(), wxEVT_COMMAND_CHOICE_SELECTED,
+            wxCommandEventHandler(Mount::MountConfigDialogPane::OnXAlgorithmSelected), 0, this);
+
+        if (!m_pMount->m_pXGuideAlgorithm)
+        {
+            m_pXGuideAlgorithmConfigDialogPane = NULL;
+        }
+        else
+        {
+            m_pXGuideAlgorithmConfigDialogPane = GetGuideAlgoDialogPane(m_pMount->m_pXGuideAlgorithm, m_pParent, Algo_RA_Layout_Height);
+        }
+        m_pRABox->Add(m_pXGuideAlgorithmChoice, def_flags);
+        m_pRABox->Add(m_pXGuideAlgorithmConfigDialogPane, def_flags);
+
+        if (!stepGuider)
+            m_pRABox->Add(GetSizerCtrl(CtrlMap, AD_szMaxRAAmt), wxSizerFlags(0).Border(wxTOP, 35).Center());
+
+        // Parameter resets are applicable to either scope or AO "mounts"
+        m_pResetRAParams = new wxButton(m_pParent, wxID_ANY, _("Reset"));
+        m_pResetRAParams->SetToolTip(_("Causes an IMMEDIATE reset of the RA algorithm parameters to their default values"));
+        m_pResetRAParams->Bind(wxEVT_COMMAND_BUTTON_CLICKED, &Mount::MountConfigDialogPane::OnResetRAParams, this);
+        if (!stepGuider)
+            m_pRABox->Add(m_pResetRAParams, wxSizerFlags(0).Border(wxTOP, 52).Center());
+        else
+            m_pRABox->Add(m_pResetRAParams, wxSizerFlags(0).Border(wxTOP, 100).Center());
+
+        static GUIDE_ALGORITHM const Y_ALGORITHMS[] =
+        {
+            GUIDE_ALGORITHM_IDENTITY,
+            GUIDE_ALGORITHM_HYSTERESIS,
+            GUIDE_ALGORITHM_LOWPASS,
+            GUIDE_ALGORITHM_LOWPASS2,
+            GUIDE_ALGORITHM_RESIST_SWITCH,
+        };
+
+        wxString yAlgorithms[WXSIZEOF(Y_ALGORITHMS)];
+        for (int i = 0; i < WXSIZEOF(Y_ALGORITHMS); i++)
+            yAlgorithms[i] = GuideAlgorithmName(Y_ALGORITHMS[i]);
+
+        width = StringArrayWidth(yAlgorithms, WXSIZEOF(Y_ALGORITHMS));
+        m_pYGuideAlgorithmChoice = new wxChoice(m_pParent, wxID_ANY, wxPoint(-1, -1),
+            wxSize(width + 35, -1), WXSIZEOF(Y_ALGORITHMS), yAlgorithms);
+        m_pYGuideAlgorithmChoice->SetToolTip(_("Which Guide Algorithm to use for Declination"));
+
+        m_pParent->Connect(m_pYGuideAlgorithmChoice->GetId(), wxEVT_COMMAND_CHOICE_SELECTED, wxCommandEventHandler(Mount::MountConfigDialogPane::OnYAlgorithmSelected), 0, this);
+
+        if (!m_pMount->m_pYGuideAlgorithm)
+        {
+            m_pYGuideAlgorithmConfigDialogPane = NULL;
+        }
+        else
+        {
+            m_pYGuideAlgorithmConfigDialogPane = GetGuideAlgoDialogPane(m_pMount->m_pYGuideAlgorithm, m_pParent, Algo_Dec_Layout_Height);
+        }
+        m_pDecBox->Add(m_pYGuideAlgorithmChoice, def_flags);
+        m_pDecBox->Add(m_pYGuideAlgorithmConfigDialogPane, def_flags);
+
+        if (!stepGuider)
+        {
+            wxBoxSizer *pSizer = new wxBoxSizer(wxHORIZONTAL);
+            //pSizer->Add(GetSingleCtrl(CtrlMap, AD_cbDecComp), wxSizerFlags(0).Border(wxTOP | wxLEFT, 5).Border(wxRIGHT, 20).Expand());
+            pSizer->Add(GetSizerCtrl(CtrlMap, AD_szBLCompCtrls), wxSizerFlags(0).Border(wxTOP | wxRIGHT, 5).Expand());
+            m_pDecBox->Add(pSizer);
+            m_pDecBox->Add(GetSizerCtrl(CtrlMap, AD_szMaxDecAmt), wxSizerFlags(0).Border(wxTOP, 10).Center());
+            m_pDecBox->Add(GetSizerCtrl(CtrlMap, AD_szDecGuideMode), wxSizerFlags(0).Border(wxTOP, 10).Center());
+        }
+
+        m_pResetDecParams = new wxButton(m_pParent, wxID_ANY, _("Reset"));
+        m_pResetDecParams->SetToolTip(_("Causes an IMMEDIATE reset of the DEC algorithm parameters to their default values"));
+        m_pResetDecParams->Bind(wxEVT_COMMAND_BUTTON_CLICKED, &Mount::MountConfigDialogPane::OnResetDecParams, this);
+        m_pDecBox->Add(m_pResetDecParams, wxSizerFlags(0).Border(wxTOP, 20).Center());
+
+        m_pAlgoBox->Add(m_pRABox, def_flags);
+        m_pAlgoBox->Add(m_pDecBox, def_flags);
+        m_pAlgoBox->Layout();
+        this->Add(m_pAlgoBox, def_flags);
+
+        Fit(m_pParent);
+    }
+}
+
+Mount::MountConfigDialogPane::~MountConfigDialogPane(void)
+{
+}
+
+void Mount::MountConfigDialogPane::ResetRAGuidingParams()
+{
+    // Re-initialize the algorithm params
+    GuideAlgorithm* currRAAlgo = m_pMount->m_pXGuideAlgorithm;
+    currRAAlgo->ResetParams();                  // Default is to remove the keys in the registry
+    delete m_pMount->m_pXGuideAlgorithm;        // force creation of a new algo instance
+    m_pMount->m_pXGuideAlgorithm = NULL;
+    wxCommandEvent dummy;
+    OnXAlgorithmSelected(dummy);                // Update the UI
+    // Re-initialize any other RA guiding parameters not part of algos
+    if (!m_pMount->IsStepGuider())
+    {
+        ScopeConfigDialogCtrlSet* scopeCtrlSet = (ScopeConfigDialogCtrlSet*) m_pMount->currConfigDialogCtrlSet;
+        scopeCtrlSet->ResetRAParameterUI();
+    }
+}
+
+// This logic only affects the controls in the UI, nothing permanent here
+void Mount::MountConfigDialogPane::HandleBinningChange(int oldVal, int newVal)
+{
+    m_pXGuideAlgorithmConfigDialogPane->HandleBinningChange(oldVal, newVal);
+    m_pYGuideAlgorithmConfigDialogPane->HandleBinningChange(oldVal, newVal);
+}
+
+void Mount::MountConfigDialogPane::OnResetRAParams(wxCommandEvent& evt)
+{
+    ResetRAGuidingParams();
+}
+
+void Mount::MountConfigDialogPane::ResetDecGuidingParams()
+{
+    // Re-initialize the algorithm params
+    GuideAlgorithm* currDecAlgo = m_pMount->m_pYGuideAlgorithm;
+    currDecAlgo->ResetParams();
+    delete m_pMount->m_pYGuideAlgorithm;
+    m_pMount->m_pYGuideAlgorithm = NULL;
+    wxCommandEvent dummy;
+    OnYAlgorithmSelected(dummy);
+    // Re-initialize any other Dec guiding parameters not part of algos
+    if (!m_pMount->IsStepGuider())
+    {
+        ScopeConfigDialogCtrlSet* scopeCtrlSet = (ScopeConfigDialogCtrlSet*)m_pMount->currConfigDialogCtrlSet;
+        scopeCtrlSet->ResetDecParameterUI();
+    }
+}
+
+void Mount::MountConfigDialogPane::OnResetDecParams(wxCommandEvent& evt)
+{
+    ResetDecGuidingParams();
+}
+
+void Mount::MountConfigDialogPane::OnXAlgorithmSelected(wxCommandEvent& evt)
+{
+    ConfigDialogPane *oldpane = m_pXGuideAlgorithmConfigDialogPane;
+    oldpane->Clear(true);
+    m_pMount->SetXGuideAlgorithm(GuideAlgorithmFromName(m_pXGuideAlgorithmChoice->GetStringSelection()));
+    ConfigDialogPane *newpane = GetGuideAlgoDialogPane(m_pMount->m_pXGuideAlgorithm, m_pParent, Algo_RA_Layout_Height);
+    m_pRABox->Replace(oldpane, newpane);
+    m_pXGuideAlgorithmConfigDialogPane = newpane;
+    m_pXGuideAlgorithmConfigDialogPane->LoadValues();
+    m_pRABox->Layout();
+    m_pAlgoBox->Layout();
+    m_pParent->Layout();
+    m_pParent->Update();
+    m_pParent->Refresh();
+
+    // we can probably get rid of this when we reduce the number of GP algo settings
+    wxWindow *adv = pFrame->pAdvancedDialog;
+    adv->GetSizer()->Fit(adv);
+}
+
+void Mount::MountConfigDialogPane::OnYAlgorithmSelected(wxCommandEvent& evt)
+{
+    ConfigDialogPane *oldpane = m_pYGuideAlgorithmConfigDialogPane;
+    oldpane->Clear(true);
+    m_pMount->SetYGuideAlgorithm(GuideAlgorithmFromName(m_pYGuideAlgorithmChoice->GetStringSelection()));
+    ConfigDialogPane *newpane = GetGuideAlgoDialogPane(m_pMount->m_pYGuideAlgorithm, m_pParent, Algo_Dec_Layout_Height);
+    m_pDecBox->Replace(oldpane, newpane);
+    m_pYGuideAlgorithmConfigDialogPane = newpane;
+    m_pYGuideAlgorithmConfigDialogPane->LoadValues();
+    m_pDecBox->Layout();
+    m_pAlgoBox->Layout();
+    m_pParent->Layout();
+    m_pParent->Update();
+    m_pParent->Refresh();
+
+    // we can probably get rid of this when we reduce the number of GP algo settings
+    wxWindow *adv = pFrame->pAdvancedDialog;
+    adv->GetSizer()->Fit(adv);
+}
+
+void Mount::MountConfigDialogPane::LoadValues(void)
+{
+    m_initXGuideAlgorithmSelection = m_pMount->GetXGuideAlgorithmSelection();
+    m_pXGuideAlgorithmChoice->SetStringSelection(GuideAlgorithmName(m_initXGuideAlgorithmSelection));
+    m_pXGuideAlgorithmChoice->Enable(!pFrame->CaptureActive);
+    m_initYGuideAlgorithmSelection = m_pMount->GetYGuideAlgorithmSelection();
+    m_pYGuideAlgorithmChoice->SetStringSelection(GuideAlgorithmName(m_initYGuideAlgorithmSelection));
+    m_pYGuideAlgorithmChoice->Enable(!pFrame->CaptureActive);
+
+    if (m_pXGuideAlgorithmConfigDialogPane)
+    {
+        m_pXGuideAlgorithmConfigDialogPane->LoadValues();
+    }
+
+    if (m_pYGuideAlgorithmConfigDialogPane)
+    {
+        m_pYGuideAlgorithmConfigDialogPane->LoadValues();
+    }
+}
+
+void Mount::MountConfigDialogPane::UnloadValues(void)
+{
+
+    // note these two have to be before the SetXxxAlgorithm calls, because if we
+    // changed the algorithm, the current one will get freed, and if we make
+    // these two calls after that, bad things happen
+    if (m_pXGuideAlgorithmConfigDialogPane)
+    {
+        m_pXGuideAlgorithmConfigDialogPane->UnloadValues();
+    }
+
+    if (m_pYGuideAlgorithmConfigDialogPane)
+    {
+        m_pYGuideAlgorithmConfigDialogPane->UnloadValues();
+    }
+
+    m_pMount->SetXGuideAlgorithm(GuideAlgorithmFromName(m_pXGuideAlgorithmChoice->GetStringSelection()));
+    m_pMount->SetYGuideAlgorithm(GuideAlgorithmFromName(m_pYGuideAlgorithmChoice->GetStringSelection()));
+}
+
+// Restore the guide algorithms - all the UI controls will follow correctly if the actual algorithm choices are correct
+void Mount::MountConfigDialogPane::Undo(void)
+{
+    if (pMount)
+    {
+        if (m_pXGuideAlgorithmConfigDialogPane)
+        {
+            m_pXGuideAlgorithmConfigDialogPane->Undo();
+        }
+
+        if (m_pYGuideAlgorithmConfigDialogPane)
+        {
+            m_pYGuideAlgorithmConfigDialogPane->Undo();
+        }
+        m_pMount->SetXGuideAlgorithm(m_initXGuideAlgorithmSelection);
+        m_pXGuideAlgorithmChoice->SetStringSelection(GuideAlgorithmName(m_initXGuideAlgorithmSelection));
+        wxCommandEvent dummy;
+        OnXAlgorithmSelected(dummy);
+        m_pMount->SetYGuideAlgorithm(m_initYGuideAlgorithmSelection);
+        m_pYGuideAlgorithmChoice->SetStringSelection(GuideAlgorithmName(m_initYGuideAlgorithmSelection));
+        OnYAlgorithmSelected(dummy);
+    }
+}
+MountConfigDialogCtrlSet *Mount::GetConfigDialogCtrlSet(wxWindow *pParent, Mount *pMount, AdvancedDialog *pAdvancedDialog, BrainCtrlIdMap& CtrlMap)
+{
+    return new MountConfigDialogCtrlSet(pParent, pMount, pAdvancedDialog, CtrlMap);
+}
+
+// These are only controls that are exported to other panes - all the other dynamically updated controls are handled in 
+// ConfigDialogPane
+MountConfigDialogCtrlSet::MountConfigDialogCtrlSet(wxWindow *pParent, Mount *pMount, AdvancedDialog *pAdvancedDialog, BrainCtrlIdMap& CtrlMap) :
+ConfigDialogCtrlSet(pParent, pAdvancedDialog, CtrlMap)
+{
+    bool enableCtrls = pMount != NULL;
+    m_pMount = pMount;
+    if (m_pMount)
+    {
+        if (!pMount->IsStepGuider())
+        {
+            m_pClearCalibration = new wxCheckBox(GetParentWindow(AD_cbClearCalibration), wxID_ANY, _("Clear mount calibration"));
+            m_pClearCalibration->Enable(enableCtrls);
+            AddCtrl(CtrlMap, AD_cbClearCalibration, m_pClearCalibration,
+                _("Clear the current mount calibration data - calibration will be re-done when guiding is started"));
+            m_pEnableGuide = new wxCheckBox(GetParentWindow(AD_cbEnableGuiding), wxID_ANY, _("Enable mount guide output"));
+            AddCtrl(CtrlMap, AD_cbEnableGuiding, m_pEnableGuide,
+                _("Keep this checked for guiding. Un-check to disable all mount guide commands and allow the mount to run un-guided"));
+        }
+    }
+}
+
+void MountConfigDialogCtrlSet::LoadValues()
+{
+    if (m_pMount && !m_pMount->IsStepGuider())
+    {
+        m_pClearCalibration->Enable(m_pMount->IsCalibrated());
+        m_pClearCalibration->SetValue(false);
+        m_pEnableGuide->SetValue(m_pMount->GetGuidingEnabled());
+    }
+}
+
+void MountConfigDialogCtrlSet::UnloadValues()
+{
+    if (m_pMount && !m_pMount->IsStepGuider())
+    {
+        if (m_pClearCalibration->IsChecked())
+        {
+            m_pMount->ClearCalibration();
+            Debug.Write(wxString::Format("User cleared %s calibration\n", m_pMount->IsStepGuider() ? "AO" : "Mount"));
+        }
+
+        m_pMount->SetGuidingEnabled(m_pEnableGuide->GetValue());
+    }
+}
+
+GUIDE_ALGORITHM Mount::GetXGuideAlgorithmSelection() const
+{
+    return GetGuideAlgorithm(m_pXGuideAlgorithm);
+}
+
+void Mount::SetXGuideAlgorithm(int guideAlgorithm, GUIDE_ALGORITHM defaultAlgorithm)
+{
+    if (!m_pXGuideAlgorithm || m_pXGuideAlgorithm->Algorithm() != guideAlgorithm)
+    {
+        delete m_pXGuideAlgorithm;
+
+        if (CreateGuideAlgorithm(guideAlgorithm, this, GUIDE_X, &m_pXGuideAlgorithm))
+        {
+            CreateGuideAlgorithm(defaultAlgorithm, this, GUIDE_X, &m_pXGuideAlgorithm);
+            guideAlgorithm = defaultAlgorithm;
+        }
+
+        pConfig->Profile.SetInt("/" + GetMountClassName() + "/XGuideAlgorithm", guideAlgorithm);
+    }
+}
+
+GUIDE_ALGORITHM Mount::GetYGuideAlgorithmSelection() const
+{
+    return GetGuideAlgorithm(m_pYGuideAlgorithm);
+}
+
+void Mount::SetYGuideAlgorithm(int guideAlgorithm, GUIDE_ALGORITHM defaultAlgorithm)
+{
+    if (!m_pYGuideAlgorithm || m_pYGuideAlgorithm->Algorithm() != guideAlgorithm)
+    {
+        delete m_pYGuideAlgorithm;
+
+        if (CreateGuideAlgorithm(guideAlgorithm, this, GUIDE_Y, &m_pYGuideAlgorithm))
+        {
+            CreateGuideAlgorithm(defaultAlgorithm, this, GUIDE_Y, &m_pYGuideAlgorithm);
+            guideAlgorithm = defaultAlgorithm;
+        }
+
+        pConfig->Profile.SetInt("/" + GetMountClassName() + "/YGuideAlgorithm", guideAlgorithm);
+    }
+}
+
+static void NotifyGuidingEnabled(GuideAlgorithm *xAlgo, GuideAlgorithm *yAlgo, bool enabled)
+{
+    if (enabled)
+    {
+        if (xAlgo)
+            xAlgo->GuidingEnabled();
+
+        if (yAlgo)
+            yAlgo->GuidingEnabled();
+    }
+    else
+    {
+        if (xAlgo)
+            xAlgo->GuidingDisabled();
+
+        if (yAlgo)
+            yAlgo->GuidingDisabled();
+    }
+}
+
+void Mount::SetGuidingEnabled(bool guidingEnabled)
+{
+    if (guidingEnabled != m_guidingEnabled)
+    {
+        const char *s = IsStepGuider() ? "AOGuidingEnabled" : "MountGuidingEnabled";
+        Debug.Write(wxString::Format("%s: %d\n", s, guidingEnabled));
+        pFrame->NotifyGuidingParam(s, guidingEnabled);
+        m_guidingEnabled = guidingEnabled;
+        NotifyGuidingEnabled(m_pXGuideAlgorithm, m_pYGuideAlgorithm, guidingEnabled);
+    }
+}
+
+GUIDE_ALGORITHM Mount::GetGuideAlgorithm(const GuideAlgorithm *pAlgorithm)
+{
+    return pAlgorithm ? pAlgorithm->Algorithm() : GUIDE_ALGORITHM_NONE;
+}
+
+static GuideAlgorithm *MakeGaussianProcessGuideAlgo(Mount *mount, GuideAxis axis)
+{
+    static bool s_gp_debug_inited;
+    if (!s_gp_debug_inited)
+    {
+        class PHD2DebugLogger : public GPDebug {
+            void Log(const char *format, ...) {
+                va_list ap;
+                va_start(ap, format);
+                Debug.Write(wxString::FormatV(format + wxString("\n"), ap));
+                va_end(ap);
+            }
+        };
+        GPDebug::SetGPDebug(new PHD2DebugLogger());
+        s_gp_debug_inited = true;
+    }
+    return new GuideAlgorithmGaussianProcess(mount, axis);
+}
+
+bool Mount::CreateGuideAlgorithm(int guideAlgorithm, Mount *mount, GuideAxis axis, GuideAlgorithm **ppAlgorithm)
+{
+    bool error = false;
+
+    try
+    {
+        switch (guideAlgorithm)
+        {
+            case GUIDE_ALGORITHM_NONE:
+            case GUIDE_ALGORITHM_IDENTITY:
+                *ppAlgorithm = new GuideAlgorithmIdentity(mount, axis);
+                break;
+            case GUIDE_ALGORITHM_HYSTERESIS:
+                *ppAlgorithm = new GuideAlgorithmHysteresis(mount, axis);
+                break;
+            case GUIDE_ALGORITHM_LOWPASS:
+                *ppAlgorithm = new GuideAlgorithmLowpass(mount, axis);
+                break;
+            case GUIDE_ALGORITHM_LOWPASS2:
+                *ppAlgorithm = new GuideAlgorithmLowpass2(mount, axis);
+                break;
+            case GUIDE_ALGORITHM_RESIST_SWITCH:
+                *ppAlgorithm = new GuideAlgorithmResistSwitch(mount, axis);
+                break;
+            case GUIDE_ALGORITHM_GAUSSIAN_PROCESS:
+                *ppAlgorithm = MakeGaussianProcessGuideAlgo(mount, axis);
+                break;
+
+            default:
+                throw ERROR_INFO("invalid guideAlgorithm");
+                break;
+        }
+    }
+    catch (const wxString& Msg)
+    {
+        POSSIBLY_UNUSED(Msg);
+        error = true;
+    }
+
+    return error;
+}
+
+#ifdef TEST_TRANSFORMS
+/*
+ * TestTransforms() is a routine to do some sanity checking on the transform routines, which
+ * have been a source of a huge number of headaches involving getting the reverse transforms
+ * to work
+ *
+ */
+void Mount::TestTransforms(void)
+{
+    static bool bTested = false;
+
+    if (!bTested)
+    {
+        for(int inverted=0;inverted<2;inverted++)
+        {
+            // we test every 15 degrees, starting at -195 degrees and
+            // ending at 375 degrees
+
+            for(int i=-13;i<14;i++)
+            {
+                double xAngle = ((double)i) * M_PI/12.0;
+                double yAngle;
+
+                yAngle = xAngle+M_PI/2.0;
+
+                if (inverted)
+                {
+                    yAngle -= M_PI;
+                }
+
+                // normalize the angles since real callers of setCalibration
+                // will get the angle from atan2().
+
+                xAngle = atan2(sin(xAngle), cos(xAngle));
+                yAngle = atan2(sin(yAngle), cos(yAngle));
+
+                Debug.Write(wxString::Format("xidx=%.2f, yIdx=%.2f\n", xAngle/M_PI*180.0/15, yAngle/M_PI*180.0/15));
+
+                SetCalibration(xAngle, yAngle, 1.0, 1.0);
+
+                for(int j=-13;j<14;j++)
+                {
+                    double cameraAngle = ((double)i) * M_PI/12.0;
+                    cameraAngle = atan2(sin(cameraAngle), cos(cameraAngle));
+
+                    PHD_Point p0(cos(cameraAngle), sin(cameraAngle));
+                    assert(fabs((p0.X*p0.X + p0.Y*p0.Y) - 1.00) < 0.01);
+
+                    double p0Angle = p0.Angle();
+                    assert(fabs(cameraAngle - p0Angle) < 0.01);
+
+                    PHD_Point p1, p2;
+
+                    if (TransformCameraCoordinatesToMountCoordinates(p0, p1))
+                    {
+                        assert(false);
+                    }
+
+                    assert(fabs((p1.X*p1.X + p1.Y*p1.Y) - 1.00) < 0.01);
+
+                    double adjustedCameraAngle = cameraAngle - xAngle;
+
+                    double cosAdjustedCameraAngle = cos(adjustedCameraAngle);
+
+                    // check that the X value is correct
+                    assert(fabs(cosAdjustedCameraAngle - p1.X) < 0.01);
+
+                    double sinAdjustedCameraAngle = sin(adjustedCameraAngle);
+
+                    if (inverted)
+                    {
+                        sinAdjustedCameraAngle *= -1;
+                    }
+                    // and check that the Y value is correct;
+                    assert(fabs(sinAdjustedCameraAngle - p1.Y) < 0.01);
+
+                    if (TransformMountCoordinatesToCameraCoordinates(p1, p2))
+                    {
+                        assert(false);
+                    }
+
+                    double p2Angle = p2.Angle();
+                    //assert(fabs(p0Angle - p2Angle) < 0.01);
+                    assert(fabs((p2.X*p2.X + p2.Y*p2.Y) - 1.00) < 0.01);
+                    assert(fabs(p0.X - p2.X) < 0.01);
+                    assert(fabs(p0.Y - p2.Y) < 0.01);
+                }
+            }
+        }
+
+        bTested = true;
+        ClearCalibration();
+    }
+}
+#endif
+
+Mount::Mount(void)
+{
+    m_connected = false;
+    m_requestCount = 0;
+    m_errorCount = 0;
+
+    m_pYGuideAlgorithm = NULL;
+    m_pXGuideAlgorithm = NULL;
+    m_guidingEnabled = true;
+
+    m_backlashComp = NULL;
+    m_lastStep.mount = this;
+    m_lastStep.frameNumber = -1; // invalidate
+
+    ClearCalibration();
+
+#ifdef TEST_TRANSFORMS
+    TestTransforms();
+#endif
+}
+
+Mount::~Mount()
+{
+    delete m_pXGuideAlgorithm;
+    delete m_pYGuideAlgorithm;
+    delete m_backlashComp;
+}
+
+double Mount::xRate() const
+{
+    return m_xRate;
+}
+
+double Mount::yRate() const
+{
+    return m_cal.yRate;
+}
+
+double Mount::xAngle() const
+{
+    return m_cal.xAngle;
+}
+
+double Mount::yAngle() const
+{
+    return norm_angle(m_cal.xAngle - m_yAngleError + M_PI / 2.);
+}
+
+static wxString RotAngleStr(double rotAngle)
+{
+    if (rotAngle == Rotator::POSITION_UNKNOWN)
+        return _("None");
+    return wxString::Format("%.1f", rotAngle);
+}
+
+bool Mount::FlipCalibration(void)
+{
+    bool bError = false;
+
+    try
+    {
+        if (!IsCalibrated())
+        {
+            throw ERROR_INFO("cannot flip if not calibrated");
+        }
+
+        double origX = xAngle();
+        double origY = yAngle();
+
+        bool decFlipRequired = CalibrationFlipRequiresDecFlip();
+
+        Debug.Write(wxString::Format("FlipCalibration before: x=%.1f, y=%.1f decFlipRequired=%d sideOfPier=%s rotAngle=%s parity=%s/%s\n",
+            degrees(origX), degrees(origY), decFlipRequired, ::PierSideStr(m_cal.pierSide), RotAngleStr(m_cal.rotatorAngle),
+            ParityStr(m_cal.raGuideParity), ParityStr(m_cal.decGuideParity)));
+
+        double newX = origX + M_PI;
+        double newY = origY;
+
+        if (decFlipRequired)
+        {
+            newY += M_PI;
+        }
+
+        Debug.Write(wxString::Format("FlipCalibration pre-normalize: x=%.1f, y=%.1f\n", degrees(newX), degrees(newY)));
+
+        // normalize
+        newX = norm_angle(newX);
+        newY = norm_angle(newY);
+
+        PierSide priorPierSide = m_cal.pierSide;
+        PierSide newPierSide = OppositeSide(m_cal.pierSide);
+
+        // Dec polarity changes when pier side changes, i.e. if Guide(NORTH) moves the star north on one side,
+        // then Guide(NORTH) will move the star south on the other side of the pier.
+        // For mounts with CalibrationFlipRequiresDecFlip, the parity does not change after the flip.
+        GuideParity newDecParity = decFlipRequired ? m_cal.decGuideParity : OppositeParity(m_cal.decGuideParity);
+
+        Debug.Write(wxString::Format("FlipCalibration after: x=%.1f y=%.1f sideOfPier=%s parity=%s/%s\n",
+            degrees(newX), degrees(newY), ::PierSideStr(newPierSide), ParityStr(m_cal.raGuideParity), ParityStr(newDecParity)));
+
+        Calibration cal(m_cal);
+        cal.xAngle = newX;
+        cal.yAngle = newY;
+        cal.pierSide = newPierSide;
+        cal.decGuideParity = newDecParity;
+
+        SetCalibration(cal);
+
+        pFrame->StatusMsg(wxString::Format(_("CAL: %s(%.f,%.f)->%s(%.f,%.f)"),
+            ::PierSideStr(priorPierSide, wxEmptyString), degrees(origX), degrees(origY),
+            ::PierSideStr(newPierSide, wxEmptyString), degrees(newX), degrees(newY)));
+    }
+    catch (const wxString& Msg)
+    {
+        POSSIBLY_UNUSED(Msg);
+        bError = true;
+    }
+
+    return bError;
+}
+
+void Mount::LogGuideStepInfo()
+{
+    if (m_lastStep.frameNumber < 0)
+        return;
+
+    pFrame->UpdateGuiderInfo(m_lastStep);
+    GuideLog.GuideStep(m_lastStep);
+    EvtServer.NotifyGuideStep(m_lastStep);
+
+    if (m_lastStep.moveType != MOVETYPE_DIRECT && m_lastStep.moveType != MOVETYPE_DEDUCED)
+    {
+        pFrame->pGraphLog->AppendData(m_lastStep);
+        pFrame->pTarget->AppendData(m_lastStep);
+        GuidingAssistant::NotifyGuideStep(m_lastStep);
+    }
+
+    m_lastStep.frameNumber = -1; // invalidate
+}
+
+Mount::MOVE_RESULT Mount::Move(GuiderOffset *ofs, MountMoveType moveType)
+{
+    MOVE_RESULT result = MOVE_OK;
+
+    try
+    {
+        double xDistance, yDistance;
+
+        if (moveType == MOVETYPE_DEDUCED)
+        {
+            xDistance = m_pXGuideAlgorithm ? m_pXGuideAlgorithm->deduceResult() : 0.0;
+            yDistance = m_pYGuideAlgorithm ? m_pYGuideAlgorithm->deduceResult() : 0.0;
+            if (xDistance == 0.0 && yDistance == 0.0)
+                return result;
+            ofs->mountOfs.SetXY(xDistance, yDistance);
+
+            Debug.Write(wxString::Format("Dead-reckoning move xDistance=%.2f yDistance=%.2f\n",
+                xDistance, yDistance));
+        }
+        else
+        {
+            if (!ofs->mountOfs.IsValid())
+            {
+                if (TransformCameraCoordinatesToMountCoordinates(ofs->cameraOfs, ofs->mountOfs, true))
+                {
+                    throw ERROR_INFO("Unable to transform camera coordinates");
+                }
+            }
+
+            xDistance = ofs->mountOfs.X;
+            yDistance = ofs->mountOfs.Y;
+
+            Debug.Write(wxString::Format("Moving (%.2f, %.2f) raw xDistance=%.2f yDistance=%.2f\n",
+                ofs->cameraOfs.X, ofs->cameraOfs.Y, xDistance, yDistance));
+
+            if (moveType == MOVETYPE_ALGO)
+            {
+                // Feed the raw distances to the guide algorithms
+                if (m_pXGuideAlgorithm)
+                {
+                    xDistance = m_pXGuideAlgorithm->result(xDistance);
+                }
+
+                // Let BLC track the raw offsets in Dec
+                if (m_backlashComp)
+                    m_backlashComp->TrackBLCResults(yDistance, m_pYGuideAlgorithm->GetMinMove(), m_cal.yRate);
+
+                if (m_pYGuideAlgorithm)
+                {
+                    yDistance = m_pYGuideAlgorithm->result(yDistance);
+                }
+            }
+            else
+            {
+                if (m_backlashComp)
+                    m_backlashComp->ResetBaseline();
+            }
+        }
+
+        // Figure out the guide directions based on the (possibly) updated distances
+        GUIDE_DIRECTION xDirection = xDistance > 0.0 ? LEFT : RIGHT;
+        GUIDE_DIRECTION yDirection = yDistance > 0.0 ? DOWN : UP;
+
+        int requestedXAmount = (int) floor(fabs(xDistance / m_xRate) + 0.5);
+        MoveResultInfo xMoveResult;
+        result = Move(xDirection, requestedXAmount, moveType, &xMoveResult);
+
+        MoveResultInfo yMoveResult;
+        if (result != MOVE_ERROR_SLEWING && result != MOVE_ERROR_AO_LIMIT_REACHED)
+        {
+            int requestedYAmount = (int) floor(fabs(yDistance / m_cal.yRate) + 0.5);
+            if (requestedYAmount > 0 && !IsStepGuider() && moveType != MOVETYPE_DIRECT && GetGuidingEnabled())
+            {
+                m_backlashComp->ApplyBacklashComp(yDirection, yDistance, &requestedYAmount);
+            }
+            result = Move(yDirection, requestedYAmount, moveType, &yMoveResult);
+        }
+
+        // Record the info about the guide step. The info will be picked up back in the main UI thread.
+        // We don't want to do anything with the info here in the worker thread since UI operations are
+        // not allowed outside the main UI thread.
+
+        GuideStepInfo& info = m_lastStep;
+
+        info.moveType = moveType;
+        info.frameNumber = pFrame->m_frameCounter;
+        info.time = pFrame->TimeSinceGuidingStarted();
+        info.cameraOffset = ofs->cameraOfs;
+        info.mountOffset = ofs->mountOfs;
+        info.guideDistanceRA = xDistance;
+        info.guideDistanceDec = yDistance;
+        info.durationRA = xMoveResult.amountMoved;
+        info.directionRA = xDirection;
+        info.durationDec = yMoveResult.amountMoved;
+        info.directionDec = yDirection;
+        info.raLimited = xMoveResult.limited;
+        info.decLimited = yMoveResult.limited;
+        info.aoPos = GetAoPos();
+        info.starMass = pFrame->pGuider->StarMass();
+        info.starSNR = pFrame->pGuider->SNR();
+        info.avgDist = pFrame->CurrentGuideError();
+        info.starError = pFrame->pGuider->StarError();
+    }
+    catch (const wxString& errMsg)
+    {
+        POSSIBLY_UNUSED(errMsg);
+        if (result == MOVE_OK)
+            result = MOVE_ERROR;
+    }
+
+    return result;
+}
+
+/*
+ * The transform code has proven really tricky to get right.  For future generations
+ * (and for me the next time I try to work on it), I'm going to put some notes here.
+ *
+ * The goal of TransformCameraCoordinatesToMountCoordinates is to transform a camera
+ * pixel coordinate into an x and y, and TransformMountCoordinatesToCameraCoordinates
+ * does the reverse, converting a mount x and y into pixels coordinates.
+ *
+ * Note: If a mount's x and y axis are not perfectly perpendicular, the reverse transform
+ * will not be able to accuratey reverse the forward transform. The amount of inaccuracy
+ * depends upon the perpendicular error.
+ *
+ * The mount is calibrated but moving 1 axis, then the other, watching where the mount
+ * started and stopped.  Looking at the coordinates of the start and stop point, we
+ * can compute the angle and the speed.
+ *
+ * The original PHD code used cos() against both the angles, but that code had issues
+ * with sign reversal for some of the reverse transforms.  I spent some time looking
+ * at that code (OK, a lot of time) and I never managed to get it to work, so I
+ * rewrote it.
+ *
+ * After calibration, we use the x axis angle, and compute the y axis error by
+ * subtracting 90 degrees.  If the mount was perfectly perpendicular, the error
+ * will either be 0 or 180, depending on whether the axis motion was reversed
+ * during calibration.
+ *
+ * I put this quote in when I was trying to fix the cos/cos code.  Hopefully
+ * since  completely rewrote that code, I underand the new code. But I'm going
+ * to leave it hear as it still seems relevant, given the amount of trouble
+ * I had getting this code to work.
+ *
+ * In the words of Stevie Wonder, noted Computer Scientist and singer/songwriter
+ * of some repute:
+ *
+ * "When you believe in things that you don't understand
+ * Then you suffer
+ * Superstition ain't the way"
+ *
+ * As part of trying to get the transforms to work, I wrote a routine called TestTransforms()
+ * which does a bunch of forward/reverse trasnform pairs, checking the results as it goes.
+ *
+ * If you ever have change the transform functions, it would be wise to #define TEST_TRANSFORMS
+ * to make sure that you (at least) didn't break anything that TestTransforms() checks for.
+ *
+ */
+
+bool Mount::TransformCameraCoordinatesToMountCoordinates(const PHD_Point& cameraVectorEndpoint,
+                                                         PHD_Point& mountVectorEndpoint, bool logged)
+{
+    bool bError = false;
+
+    try
+    {
+        if (!cameraVectorEndpoint.IsValid())
+        {
+            throw ERROR_INFO("invalid cameraVectorEndPoint");
+        }
+
+        double hyp   = cameraVectorEndpoint.Distance();
+        double cameraTheta = cameraVectorEndpoint.Angle();
+
+        double xAngle = cameraTheta - m_cal.xAngle;
+        double yAngle = cameraTheta - (m_cal.xAngle + m_yAngleError);
+
+        // Convert theta and hyp into X and Y
+
+        mountVectorEndpoint.SetXY(
+            cos(xAngle) * hyp,
+            sin(yAngle) * hyp
+            );
+
+        if (logged)
+        {
+            Debug.Write(wxString::Format("CameraToMount -- cameraTheta (%.2f) - m_xAngle (%.2f) = xAngle (%.2f = %.2f)\n",
+                cameraTheta, m_cal.xAngle, xAngle, norm_angle(xAngle)));
+            Debug.Write(wxString::Format("CameraToMount -- cameraTheta (%.2f) - (m_xAngle (%.2f) + m_yAngleError (%.2f)) = yAngle (%.2f = %.2f)\n",
+                cameraTheta, m_cal.xAngle, m_yAngleError, yAngle, norm_angle(yAngle)));
+            Debug.Write(wxString::Format("CameraToMount -- cameraX=%.2f cameraY=%.2f hyp=%.2f cameraTheta=%.2f mountX=%.2f mountY=%.2f, mountTheta=%.2f\n",
+                cameraVectorEndpoint.X, cameraVectorEndpoint.Y, hyp, cameraTheta, mountVectorEndpoint.X, mountVectorEndpoint.Y,
+                mountVectorEndpoint.Angle()));
+        }
+    }
+    catch (const wxString& Msg)
+    {
+        POSSIBLY_UNUSED(Msg);
+        bError = true;
+        mountVectorEndpoint.Invalidate();
+    }
+
+    return bError;
+}
+
+bool Mount::TransformMountCoordinatesToCameraCoordinates(const PHD_Point& mountVectorEndpoint,
+                                                        PHD_Point& cameraVectorEndpoint, bool logged)
+{
+    bool bError = false;
+
+    try
+    {
+        if (!mountVectorEndpoint.IsValid())
+        {
+            throw ERROR_INFO("invalid mountVectorEndPoint");
+        }
+
+        double hyp = mountVectorEndpoint.Distance();
+        double mountTheta = mountVectorEndpoint.Angle();
+
+        if (fabs(m_yAngleError) > M_PI / 2.)
+        {
+            mountTheta = -mountTheta;
+        }
+
+        double xAngle = mountTheta + m_cal.xAngle;
+
+        cameraVectorEndpoint.SetXY(
+                cos(xAngle) * hyp,
+                sin(xAngle) * hyp
+                );
+
+        if (logged)
+        {
+            Debug.Write(wxString::Format("MountToCamera -- mountTheta (%.2f) + m_xAngle (%.2f) = xAngle (%.2f = %.2f)\n",
+                mountTheta, m_cal.xAngle, xAngle, norm_angle(xAngle)));
+            Debug.Write(wxString::Format("MountToCamera -- mountX=%.2f mountY=%.2f hyp=%.2f mountTheta=%.2f cameraX=%.2f, cameraY=%.2f cameraTheta=%.2f\n",
+                mountVectorEndpoint.X, mountVectorEndpoint.Y, hyp, mountTheta, cameraVectorEndpoint.X, cameraVectorEndpoint.Y,
+                cameraVectorEndpoint.Angle()));
+        }
+    }
+    catch (const wxString& Msg)
+    {
+        POSSIBLY_UNUSED(Msg);
+        bError = true;
+        cameraVectorEndpoint.Invalidate();
+    }
+
+    return bError;
+}
+
+GraphControlPane *Mount::GetXGuideAlgorithmControlPane(wxWindow *pParent)
+{
+    return m_pXGuideAlgorithm->GetGraphControlPane(pParent, _("RA:"));
+}
+
+GraphControlPane *Mount::GetYGuideAlgorithmControlPane(wxWindow *pParent)
+{
+    return m_pYGuideAlgorithm->GetGraphControlPane(pParent, _("DEC:"));
+}
+
+GraphControlPane *Mount::GetGraphControlPane(wxWindow *pParent, const wxString& label)
+{
+    return NULL;
+};
+
+bool Mount::DecCompensationEnabled(void) const
+{
+    return false;
+}
+
+/*
+ * Adjust the calibration data for the scope's current coordinates.
+ *
+ * This includes adjusting the xRate to compensate for changes in declination
+ * relative to the declination where calibration was done, and possibly flipping
+ * the calibration data if the mount is known to be on the other side of the
+ * pier from where calibration was done.
+ */
+void Mount::AdjustCalibrationForScopePointing(void)
+{
+    double newDeclination = pPointingSource->GetDeclination();
+    PierSide newPierSide = pPointingSource->SideOfPier();
+    double newRotatorAngle = Rotator::RotatorPosition();
+    unsigned short binning = pCamera->Binning;
+
+    Debug.AddLine(wxString::Format("AdjustCalibrationForScopePointing (%s): current dec=%s pierSide=%d, cal dec=%s pierSide=%d rotAngle=%s bin=%hu",
+        GetMountClassName(), DeclinationStr(newDeclination), newPierSide, DeclinationStr(m_cal.declination), m_cal.pierSide,
+        RotAngleStr(newRotatorAngle), binning));
+
+    // See if the user has changed mount guide speeds after the last calibration.  If so, raise an alert that can't be avoided
+    if (pPointingSource->CanReportPosition())
+    {
+        CalibrationDetails calDetails;
+        GetCalibrationDetails(&calDetails);
+        if (calDetails.raGuideSpeed > 0 && calDetails.decGuideSpeed > 0)
+        {
+            double currRASpeed;
+            double currDecSpeed;
+            pPointingSource->GetGuideRates(&currRASpeed, &currDecSpeed);
+            if (fabs(1.0 - currRASpeed / calDetails.raGuideSpeed) > 0.05 || fabs(1.0 - currDecSpeed / calDetails.decGuideSpeed) > 0.5)
+            {
+                pFrame->Alert(_("Mount guide speeds are different from those used in last calibration.  Do a new calibration or reset mount guide speed settings to previous values. "));
+                Debug.Write(wxString::Format("Guide speeds have changed since calibration.  Orig RA = %0.1f, Orig Dec = %0.1f, "
+                    "Curr RA = %0.1f, Curr Dec = %0.1f, Units are arc-sec/sec\n", calDetails.raGuideSpeed * 3600.0, calDetails.decGuideSpeed * 3600.0,
+                    currRASpeed * 3600.0, currDecSpeed * 3600.0));
+            }
+        }
+    }
+    // Compensate for binning change. At least one cam driver (ASCOM/Lodestar) can lie about the binning while changing
+    // the reported pixel size
+    if (fabs(pCamera->GetCameraPixelSize() - GuideCamera::GetProfilePixelSize()) >= 1.0)
+    {
+        // Punt on this, it's a cockpit error to be changing binning properties outside of the PHD2 UI
+        pFrame->Alert(_("Camera pixel size has changed unexpectedly.  Re-calibrate to restore correct guiding."));
+        Debug.Write(wxString::Format("Camera pixel size changed from %0.1f to %0.1f\n",
+            GuideCamera::GetProfilePixelSize(), pCamera->GetCameraPixelSize()));
+        // Update profile value to avoid repetitive alerts
+        pCamera->SetCameraPixelSize(pCamera->GetCameraPixelSize());
+    }
+
+    if (binning != m_cal.binning)
+    {
+        Calibration cal(m_cal);
+
+        double adj = (double) m_cal.binning / (double) binning;
+        cal.xRate *= adj;
+        cal.yRate *= adj;
+        cal.binning = binning;
+
+        Debug.Write(wxString::Format("Binning %hu -> %hu, rates (%.3f, %.3f) -> (%.3f, %.3f)\n",
+            m_cal.binning, binning, m_cal.xRate * 1000., m_cal.yRate * 1000., cal.xRate * 1000., cal.yRate * 1000.));
+
+        SetCalibration(cal);
+        pFrame->HandleBinningChange();
+    }
+
+    // compensate RA guide rate for declination if the declination changed and we know both the
+    // calibration declination and the current declination
+
+    bool deccomp = false;
+
+    if (newDeclination != m_cal.declination &&
+        newDeclination != UNKNOWN_DECLINATION && m_cal.declination != UNKNOWN_DECLINATION)
+    {
+        // avoid division by zero and gross errors.  If the user didn't calibrate
+        // somewhere near the celestial equator, we don't do this
+        if (fabs(m_cal.declination) > Scope::DEC_COMP_LIMIT)
+        {
+            Debug.AddLine("skipping Dec comp: initial calibration too far from equator");
+            pFrame->Alert(_("Calibration was too far from equator, recalibration is needed."));
+        }
+        else if (!DecCompensationEnabled())
+        {
+            Debug.AddLine("skipping Dec comp: Dec Comp not enabled");
+        }
+        else
+        {
+            // Don't do a full dec comp too close to pole - xRate will become a huge number and will cause problems downstream
+            newDeclination = wxMax(radians(-89.0), wxMin(radians(89.0), newDeclination));
+            m_xRate = (m_cal.xRate / cos(m_cal.declination)) * cos(newDeclination);
+            deccomp = true;
+
+            Debug.Write(wxString::Format("Dec comp: XRate %.3f -> %.3f for dec %.1f -> dec %.1f\n",
+                                         m_cal.xRate * 1000.0, m_xRate * 1000.0, degrees(m_cal.declination), degrees(newDeclination)));
+        }
+    }
+    if (!deccomp && m_xRate != m_cal.xRate)
+    {
+        Debug.Write(wxString::Format("No dec comp, using base xRate %.3f\n", m_cal.xRate * 1000.0));
+        m_xRate  = m_cal.xRate;
+    }
+
+    if (IsOppositeSide(newPierSide, m_cal.pierSide))
+    {
+        Debug.AddLine(wxString::Format("Guiding starts on opposite side of pier: calibration data "
+            "side is %s, current side is %s", ::PierSideStr(m_cal.pierSide), ::PierSideStr(newPierSide)));
+        FlipCalibration();
+    }
+
+    if (newRotatorAngle != Rotator::POSITION_UNKNOWN)
+    {
+        if (m_cal.rotatorAngle == Rotator::POSITION_UNKNOWN)
+        {
+            // we do not know the rotator position at calibration time so cannot automatically adjust calibration
+            pFrame->Alert(_("Rotator position has changed, recalibration is needed."));
+            m_cal.rotatorAngle = newRotatorAngle;
+        }
+        else
+        {
+            double da = newRotatorAngle - m_cal.rotatorAngle;
+
+            if (fabs(da) > 0.05)
+            {
+                Debug.Write(wxString::Format("New rotator position %.1f deg, prev = %.1f deg, delta = %.1f deg\n", newRotatorAngle, m_cal.rotatorAngle, da));
+
+                da = radians(da);
+
+                Calibration cal(m_cal);
+                cal.xAngle = norm_angle(cal.xAngle - da);
+                cal.yAngle = norm_angle(cal.yAngle - da);
+                cal.rotatorAngle = newRotatorAngle;
+
+                SetCalibration(cal);
+            }
+        }
+    }
+}
+
+void Mount::IncrementRequestCount(void)
+{
+    m_requestCount++;
+
+    // for the moment we never enqueue requests if the mount is busy, but we can
+    // enqueue them two at a time.  There is no reason we can't, it's just that
+    // right now we don't, and this might catch an error
+    assert(m_requestCount <= 2);
+}
+
+void Mount::DecrementRequestCount(void)
+{
+    assert(m_requestCount > 0);
+    m_requestCount--;
+}
+
+bool Mount::HasNonGuiMove(void)
+{
+    return false;
+}
+
+bool Mount::SynchronousOnly(void)
+{
+    return false;
+}
+
+bool Mount::HasSetupDialog(void) const
+{
+    return false;
+}
+
+void Mount::SetupDialog(void)
+{
+}
+
+const wxString& Mount::Name(void) const
+{
+    return m_Name;
+}
+
+bool Mount::IsStepGuider(void) const
+{
+    return false;
+}
+
+wxPoint Mount::GetAoPos(void) const
+{
+    return wxPoint();
+}
+
+wxPoint Mount::GetAoMaxPos(void) const
+{
+    return wxPoint();
+}
+
+const char *Mount::DirectionStr(GUIDE_DIRECTION d)
+{
+    // these are used internally in the guide log and event server and are not translated
+    switch (d) {
+    case NONE:  return "None";
+    case NORTH: return "North";
+    case SOUTH: return "South";
+    case EAST:  return "East";
+    case WEST:  return "West";
+    default:    return "?";
+    }
+}
+
+const char *Mount::DirectionChar(GUIDE_DIRECTION d)
+{
+    // these are used internally in the guide log and event server and are not translated
+    switch (d) {
+    case NONE:  return "-";
+    case NORTH: return "N";
+    case SOUTH: return "S";
+    case EAST:  return "E";
+    case WEST:  return "W";
+    default:    return "?";
+    }
+}
+
+bool Mount::IsCalibrated() const
+{
+    bool bReturn = false;
+
+    if (IsConnected())
+    {
+        bReturn = m_calibrated;
+    }
+
+    return bReturn;
+}
+
+void Mount::ClearCalibration(void)
+{
+    m_calibrated = false;
+    if (pFrame) pFrame->UpdateCalibrationStatus();
+}
+
+void Mount::SetCalibration(const Calibration& cal)
+{
+    Debug.Write(wxString::Format("Mount::SetCalibration (%s) -- xAngle=%.1f yAngle=%.1f xRate=%.3f yRate=%.3f bin=%hu dec=%s pierSide=%d par=%s/%s rotAng=%s\n",
+        GetMountClassName(), degrees(cal.xAngle), degrees(cal.yAngle), cal.xRate * 1000.0, cal.yRate * 1000.0, cal.binning,
+        DeclinationStr(cal.declination), cal.pierSide, ParityStr(cal.raGuideParity), ParityStr(cal.decGuideParity),
+        RotAngleStr(cal.rotatorAngle)));
+
+    // we do the rates first, since they just get stored
+    m_cal.xRate = cal.xRate;
+    m_cal.yRate = cal.yRate;
+    m_cal.binning = cal.binning;
+    m_cal.declination = cal.declination;
+    m_cal.pierSide = cal.pierSide;
+    if (cal.raGuideParity != GUIDE_PARITY_UNCHANGED)
+        m_cal.raGuideParity = cal.raGuideParity;
+    if (cal.decGuideParity != GUIDE_PARITY_UNCHANGED)
+        m_cal.decGuideParity = cal.decGuideParity;
+    m_cal.rotatorAngle = cal.rotatorAngle;
+    m_cal.isValid = true;
+
+    m_xRate  = cal.xRate;
+
+    // the angles are more difficult because we have to turn yAngle into a yError.
+    m_cal.xAngle = cal.xAngle;
+    m_cal.yAngle = cal.yAngle;
+    m_yAngleError = norm_angle(cal.xAngle - cal.yAngle + M_PI / 2.);
+
+    Debug.AddLine(wxString::Format("Mount::SetCalibration (%s) -- sets m_xAngle=%.1f m_yAngleError=%.1f",
+        GetMountClassName(), degrees(m_cal.xAngle), degrees(m_yAngleError)));
+
+    m_calibrated = true;
+
+    if (pFrame) pFrame->UpdateCalibrationStatus();
+
+    // store calibration data
+    wxString prefix = "/" + GetMountClassName() + "/calibration/";
+    pConfig->Profile.SetString(prefix + "timestamp", wxDateTime::Now().Format());
+    pConfig->Profile.SetDouble(prefix + "xAngle", m_cal.xAngle);
+    pConfig->Profile.SetDouble(prefix + "yAngle", m_cal.yAngle);
+    pConfig->Profile.SetDouble(prefix + "xRate", m_cal.xRate);
+    pConfig->Profile.SetDouble(prefix + "yRate", m_cal.yRate);
+    pConfig->Profile.SetInt(prefix + "binning", m_cal.binning);
+    pConfig->Profile.SetDouble(prefix + "declination", m_cal.declination);
+    pConfig->Profile.SetInt(prefix + "pierSide", m_cal.pierSide);
+    pConfig->Profile.SetInt(prefix + "raGuideParity", m_cal.raGuideParity);
+    pConfig->Profile.SetInt(prefix + "decGuideParity", m_cal.decGuideParity);
+    pConfig->Profile.SetDouble(prefix + "rotatorAngle", m_cal.rotatorAngle);
+}
+
+void Mount::SetCalibrationDetails(const CalibrationDetails& calDetails)
+{
+    wxString prefix = "/" + GetMountClassName() + "/calibration/";
+    wxString stepStr = "";
+
+    pConfig->Profile.SetInt(prefix + "focal_length", calDetails.focalLength);
+    pConfig->Profile.SetDouble(prefix + "image_scale", calDetails.imageScale);
+    pConfig->Profile.SetDouble(prefix + "ra_guide_rate", calDetails.raGuideSpeed);
+    pConfig->Profile.SetDouble(prefix + "dec_guide_rate", calDetails.decGuideSpeed);
+    pConfig->Profile.SetDouble(prefix + "ortho_error", calDetails.orthoError);
+    pConfig->Profile.SetDouble(prefix + "orig_binning", calDetails.origBinning);
+    pConfig->Profile.SetString(prefix + "orig_timestamp", calDetails.origTimestamp);
+
+    for (std::vector<wxRealPoint>::const_iterator it = calDetails.raSteps.begin(); it != calDetails.raSteps.end(); ++it)
+    {
+        stepStr += wxString::Format("{%0.1f %0.1f}, ", it->x, it->y);
+    }
+    stepStr = stepStr.Left(stepStr.length() - 2);
+    pConfig->Profile.SetString(prefix + "ra_steps", stepStr);
+
+    stepStr = "";
+
+    for (std::vector<wxRealPoint>::const_iterator it = calDetails.decSteps.begin(); it != calDetails.decSteps.end(); ++it)
+    {
+        stepStr += wxString::Format("{%0.1f %0.1f}, ", it->x, it->y);
+    }
+    stepStr = stepStr.Left(stepStr.length() - 2);
+    pConfig->Profile.SetString(prefix + "dec_steps", stepStr);
+
+    pConfig->Profile.SetInt(prefix + "ra_step_count", calDetails.raStepCount);
+    pConfig->Profile.SetInt(prefix + "dec_step_count", calDetails.decStepCount);
+    pConfig->Profile.SetInt(prefix + "last_issue", (int)calDetails.lastIssue);
+}
+
+inline static PierSide pier_side(int val)
+{
+    return val == PIER_SIDE_EAST ? PIER_SIDE_EAST : val == PIER_SIDE_WEST ? PIER_SIDE_WEST : PIER_SIDE_UNKNOWN;
+}
+
+inline static GuideParity guide_parity(int val)
+{
+    switch (val) {
+    case GUIDE_PARITY_EVEN: return GUIDE_PARITY_EVEN;
+    case GUIDE_PARITY_ODD: return GUIDE_PARITY_ODD;
+    default: return GUIDE_PARITY_UNKNOWN;
+    }
+}
+
+void Mount::NotifyGuidingStopped(void)
+{
+    Debug.Write("Mount: notify guiding stopped\n");
+
+    if (m_pXGuideAlgorithm)
+        m_pXGuideAlgorithm->GuidingStopped();
+
+    if (m_pYGuideAlgorithm)
+        m_pYGuideAlgorithm->GuidingStopped();
+
+    if (m_backlashComp)
+        m_backlashComp->ResetBaseline();
+}
+
+void Mount::NotifyGuidingPaused(void)
+{
+    Debug.Write("Mount: notify guiding paused\n");
+
+    if (m_pXGuideAlgorithm)
+        m_pXGuideAlgorithm->GuidingPaused();
+
+    if (m_pYGuideAlgorithm)
+        m_pYGuideAlgorithm->GuidingPaused();
+}
+
+void Mount::NotifyGuidingResumed(void)
+{
+    Debug.Write("Mount: notify guiding resumed\n");
+
+    if (m_pXGuideAlgorithm)
+        m_pXGuideAlgorithm->GuidingResumed();
+
+    if (m_pYGuideAlgorithm)
+        m_pYGuideAlgorithm->GuidingResumed();
+}
+
+void Mount::NotifyGuidingDithered(double dx, double dy, bool mountCoords)
+{
+    Debug.Write(wxString::Format("Mount: notify guiding dithered (%.1f, %.1f)\n", dx, dy));
+
+    if (!mountCoords)
+    {
+        PHD_Point cam(dx, dy);
+        PHD_Point mnt;
+        bool err = TransformCameraCoordinatesToMountCoordinates(cam, mnt, false);
+        if (!err)
+        {
+            dx = mnt.X;
+            dy = mnt.Y;
+        }
+    }
+
+    if (m_pXGuideAlgorithm)
+        m_pXGuideAlgorithm->GuidingDithered(dx);
+
+    if (m_pYGuideAlgorithm)
+        m_pYGuideAlgorithm->GuidingDithered(dy);
+}
+
+void Mount::NotifyGuidingDitherSettleDone(bool success)
+{
+    Debug.Write(wxString::Format("Mount: notify guiding dither settle done success=%d\n", success));
+    if (m_pXGuideAlgorithm)
+        m_pXGuideAlgorithm->GuidingDitherSettleDone(success);
+    if (m_pYGuideAlgorithm)
+        m_pYGuideAlgorithm->GuidingDitherSettleDone(success);
+}
+
+void Mount::NotifyDirectMove(const PHD_Point& dist)
+{
+    Debug.Write(wxString::Format("Mount: notify direct move %.2f,%.2f\n", dist.X, dist.Y));
+    if (m_pXGuideAlgorithm)
+        m_pXGuideAlgorithm->DirectMoveApplied(dist.X);
+    if (m_pYGuideAlgorithm)
+        m_pYGuideAlgorithm->DirectMoveApplied(dist.Y);
+}
+
+void Mount::GetLastCalibration(Calibration *cal) const
+{
+    wxString prefix = "/" + GetMountClassName() + "/calibration/";
+    wxString sTimestamp = pConfig->Profile.GetString(prefix + "timestamp", wxEmptyString);
+    if (sTimestamp.Length() > 0)
+    {
+        cal->xRate = pConfig->Profile.GetDouble(prefix + "xRate", 1.0);
+        cal->yRate = pConfig->Profile.GetDouble(prefix + "yRate", 1.0);
+        cal->binning = (unsigned short) pConfig->Profile.GetInt(prefix + "binning", 1);
+        cal->xAngle = pConfig->Profile.GetDouble(prefix + "xAngle", 0.0);
+        cal->yAngle = pConfig->Profile.GetDouble(prefix + "yAngle", 0.0);
+        cal->declination = pConfig->Profile.GetDouble(prefix + "declination", 0.0);
+        cal->pierSide = pier_side(pConfig->Profile.GetInt(prefix + "pierSide", PIER_SIDE_UNKNOWN));
+        cal->raGuideParity = guide_parity(pConfig->Profile.GetInt(prefix + "raGuideParity", GUIDE_PARITY_UNKNOWN));
+        cal->decGuideParity = guide_parity(pConfig->Profile.GetInt(prefix + "decGuideParity", GUIDE_PARITY_UNKNOWN));
+        cal->rotatorAngle = pConfig->Profile.GetDouble(prefix + "rotatorAngle", Rotator::POSITION_UNKNOWN);
+        cal->timestamp = sTimestamp;
+        cal->isValid = true;
+    }
+    else
+    {
+        cal->isValid = false;
+    }
+}
+
+void Mount::GetCalibrationDetails(CalibrationDetails *details) const
+{
+    wxStringTokenizer tok;
+    wxString prefix = "/" + GetMountClassName() + "/calibration/";
+    wxString stepStr;
+    bool err = false;
+
+    details->focalLength = pConfig->Profile.GetInt(prefix + "focal_length", 0);
+    details->imageScale = pConfig->Profile.GetDouble(prefix + "image_scale", 1.0);
+    details->raGuideSpeed = pConfig->Profile.GetDouble(prefix + "ra_guide_rate", -1.0);
+    details->decGuideSpeed = pConfig->Profile.GetDouble(prefix + "dec_guide_rate", -1.0);
+    details->orthoError = pConfig->Profile.GetDouble(prefix + "ortho_error", 0.0);
+    details->raStepCount = pConfig->Profile.GetInt(prefix + "ra_step_count", 0);
+    details->decStepCount = pConfig->Profile.GetInt(prefix + "dec_step_count", 0);
+    details->origBinning = pConfig->Profile.GetDouble(prefix + "orig_binning", 1.0);
+    details->lastIssue = (CalibrationIssueType) pConfig->Profile.GetInt(prefix + "last_issue", 0);
+    details->origTimestamp = pConfig->Profile.GetString(prefix + "orig_timestamp", "Unknown");
+    // Populate raSteps
+    stepStr = pConfig->Profile.GetString(prefix + "ra_steps", "");
+    tok.SetString(stepStr, "},", wxTOKEN_STRTOK);
+    details->raSteps.clear();
+    while (tok.HasMoreTokens() && !err)
+    {
+        wxString tk = (tok.GetNextToken()).Trim(false);           // looks like {x y, left-trimmed
+        int blankLoc = tk.find(" ");
+        double x;
+        double y;
+        if (!tk.Mid(1, blankLoc-1).ToDouble(&x))
+            err = true;
+        tk = tk.Mid(blankLoc + 1);
+        if (!tk.ToDouble(&y))
+            err = true;
+        if (!err)
+            details->raSteps.push_back(wxRealPoint(x, y));
+    }
+    // Do the same for decSteps
+    stepStr = pConfig->Profile.GetString(prefix + "dec_steps", "");
+    tok.SetString(stepStr, "},", wxTOKEN_STRTOK);
+    details->decSteps.clear();
+    while (tok.HasMoreTokens() && !err)
+    {
+        wxString tk = (tok.GetNextToken()).Trim(false);
+        int blankLoc = tk.find(" ");
+        double x;
+        double y;
+        if (!tk.Mid(1, blankLoc - 1).ToDouble(&x))
+            err = true;
+        tk = tk.Mid(blankLoc + 1);
+        if (!tk.ToDouble(&y))
+            err = true;
+        if (!err)
+            details->decSteps.push_back(wxRealPoint(x, y));
+    }
+}
+
+bool Mount::Connect(void)
+{
+    m_connected = true;
+    ResetErrorCount();
+
+    if (pFrame)
+    {
+        pFrame->UpdateCalibrationStatus();
+    }
+
+    return false;
+}
+
+bool Mount::Disconnect(void)
+{
+    m_connected = false;
+    if (pFrame) pFrame->UpdateCalibrationStatus();
+
+    return false;
+}
+
+wxString Mount::GetSettingsSummary() const
+{
+    // return a loggable summary of current mount settings
+
+    wxString auxMountStr = wxEmptyString;
+    if (pPointingSource && pPointingSource->IsConnected() && pPointingSource->CanReportPosition())
+    {
+        if (pPointingSource != TheScope())
+            auxMountStr = "AuxMount=" + pPointingSource->Name();
+    }
+    wxString s = wxString::Format("%s = %s,%s connected, guiding %s, %s, %s\n",
+        IsStepGuider() ? "AO" : "Mount",
+        m_Name,
+        IsConnected() ? " " : " not",
+        m_guidingEnabled ? "enabled" : "disabled",
+        IsCalibrated() ?
+            wxString::Format("xAngle = %.1f, xRate = %.3f, yAngle = %.1f, yRate = %.3f, parity = %s/%s",
+                degrees(xAngle()), xRate() * 1000.0, degrees(yAngle()), yRate() * 1000.0,
+                ParityStr(m_cal.raGuideParity), ParityStr(m_cal.decGuideParity)) :
+            "not calibrated",
+        auxMountStr
+    ) + wxString::Format("X guide algorithm = %s, %s",
+        GuideAlgorithmName(GetXGuideAlgorithmSelection()),
+        m_pXGuideAlgorithm->GetSettingsSummary()
+    ) + wxString::Format("Y guide algorithm = %s, %s",
+        GuideAlgorithmName(GetYGuideAlgorithmSelection()),
+        m_pYGuideAlgorithm->GetSettingsSummary()
+    );
+
+    if (m_backlashComp)
+    {
+        s += wxString::Format("Backlash comp = %s, pulse = %d ms\n",
+            m_backlashComp->IsEnabled() ? "enabled" : "disabled",
+            m_backlashComp->GetBacklashPulse());
+    }
+
+    return s;
+}
+
+bool Mount::CalibrationFlipRequiresDecFlip(void)
+{
+    return false;
+}
+
+void Mount::StartDecDrift(void)
+{
+}
+
+void Mount::EndDecDrift(void)
+{
+}
+
+bool Mount::IsDecDrifting(void) const
+{
+    return false;
+}