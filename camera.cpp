--- conflicted
+++ resolved
@@ -1,1507 +1,1473 @@
-/*
- *  camera.cpp
- *  PHD Guiding
- *
- *  Created by Craig Stark.
- *  Copyright (c) 2006-2010 Craig Stark.
- *  All rights reserved.
- *
- *  This source code is distributed under the following "BSD" license
- *  Redistribution and use in source and binary forms, with or without
- *  modification, are permitted provided that the following conditions are met:
- *    Redistributions of source code must retain the above copyright notice,
- *     this list of conditions and the following disclaimer.
- *    Redistributions in binary form must reproduce the above copyright notice,
- *     this list of conditions and the following disclaimer in the
- *     documentation and/or other materials provided with the distribution.
- *    Neither the name of Craig Stark, Stark Labs nor the names of its
- *     contributors may be used to endorse or promote products derived from
- *     this software without specific prior written permission.
- *
- *  THIS SOFTWARE IS PROVIDED BY THE COPYRIGHT HOLDERS AND CONTRIBUTORS "AS IS"
- *  AND ANY EXPRESS OR IMPLIED WARRANTIES, INCLUDING, BUT NOT LIMITED TO, THE
- *  IMPLIED WARRANTIES OF MERCHANTABILITY AND FITNESS FOR A PARTICULAR PURPOSE
- *  ARE DISCLAIMED. IN NO EVENT SHALL THE COPYRIGHT HOLDER OR CONTRIBUTORS BE
- *  LIABLE FOR ANY DIRECT, INDIRECT, INCIDENTAL, SPECIAL, EXEMPLARY, OR
- *  CONSEQUENTIAL DAMAGES (INCLUDING, BUT NOT LIMITED TO, PROCUREMENT OF
- *  SUBSTITUTE GOODS OR SERVICES; LOSS OF USE, DATA, OR PROFITS; OR BUSINESS
- *  INTERRUPTION) HOWEVER CAUSED AND ON ANY THEORY OF LIABILITY, WHETHER IN
- *  CONTRACT, STRICT LIABILITY, OR TORT (INCLUDING NEGLIGENCE OR OTHERWISE)
- *  ARISING IN ANY WAY OUT OF THE USE OF THIS SOFTWARE, EVEN IF ADVISED OF THE
- *  POSSIBILITY OF SUCH DAMAGE.
- *
- */
-
-// General camera routines not specific to any one cam
-
-#include "phd.h"
-#include "camera.h"
-#include <wx/stdpaths.h>
-
-static const int DefaultGuideCameraGain = 95;
-static const int DefaultGuideCameraTimeoutMs = 15000;
-static const bool DefaultUseSubframes = false;
-static const double DefaultPixelSize = 0.0;
-static const int DefaultReadDelay = 150;
-static const bool DefaultLoadDarks = true;
-static const bool DefaultLoadDMap = false;
-
-wxSize UNDEFINED_FRAME_SIZE = wxSize(0, 0);
-
-#if defined (ATIK16)
- #include "cam_ATIK16.h"
-#endif
-
-#if defined (LE_SERIAL_CAMERA)
- #include "cam_LESerialWebcam.h"
-#endif
-
-#if defined (LE_PARALLEL_CAMERA)
- #include "cam_LEParallelwebcam.h"
-#endif
-
-#if defined (LE_LXUSB_CAMERA)
- #include "cam_LELXUSBwebcam.h"
-#endif
-
-#if defined (SAC42)
- #include "cam_SAC42.h"
-#endif
-
-#if defined (QGUIDE)
- #include "cam_QGuide.h"
-#endif
-
-#if defined (CAM_QHY5)
-# include "cam_qhy5.h"
-#endif
-
-#if defined (QHY5II)
- #include "cam_QHY5II.h"
-#endif
-
-#if defined (ZWO_ASI)
- #include "cam_ZWO.h"
-#endif
-
-#if defined (ALTAIR)
-#include "cam_Altair.h"
-#endif
-
-#if defined (QHY5LII)
- #include "cam_QHY5LII.h"
-#endif
-
-#if defined (ORION_DSCI)
- #include "cam_StarShootDSCI.h"
-#endif
-
-#if defined (OS_PL130)
-#include "cam_OSPL130.h"
-#endif
-
-#if defined (VFW_CAMERA)
- #include "cam_VFW.h"
-#endif
-
-#if defined (OPENCV_CAMERA)
-#include "cam_opencv.h"
-#endif
-
-#if defined (WDM_CAMERA)
- #include "cam_WDM.h"
-#endif
-
-#if defined (STARFISH)
- #include "cam_Starfish.h"
-#endif
-
-#if defined (SXV)
-#include "cam_SXV.h"
-#endif
-
-#if defined (SBIG)
- #include "cam_SBIG.h"
-#endif
-
-#if defined (NEB_SBIG)
-#include "cam_NebSBIG.h"
-#endif
-
-#if defined (FIREWIRE)
-#include "cam_Firewire.h"
-#endif
-
-//#if defined (SIMULATOR)
-#include "cam_simulator.h"
-//#endif
-
-#if defined (MEADE_DSI)
-#include "cam_MeadeDSI.h"
-#endif
-
-#if defined (SSAG)
-#include "cam_SSAG.h"
-#endif
-
-#if defined (OPENSSAG)
-#include "cam_openssag.h"
-#endif
-
-#if defined (KWIQGUIDER)
-#include "cam_KWIQGuider.h"
-#endif
-
-#if defined (SSPIAG)
-#include "cam_SSPIAG.h"
-#endif
-
-#if defined (INOVA_PLC)
-#include "cam_INovaPLC.h"
-#endif
-
-#if defined (ASCOM_LATECAMERA)
- #include "cam_ascomlate.h"
-#endif
-
-#if defined (INDI_CAMERA)
-#include "cam_INDI.h"
-#endif
-
-#if defined(SBIGROTATOR_CAMERA)
-#include "cam_sbigrotator.h"
-#endif
-
-#if defined (V4L_CAMERA)
-#include "cam_VIDEODEVICE.h"
-extern "C" {
-#include <libudev.h>
-}
-#endif
-
-const wxString GuideCamera::DEFAULT_CAMERA_ID = wxEmptyString;
-
-double GuideCamera::GetProfilePixelSize(void)
-{
-    return pConfig->Profile.GetDouble("/camera/pixelsize", DefaultPixelSize);
-}
-
-GuideCamera::GuideCamera(void)
-{
-    Connected = false;
-    m_hasGuideOutput = false;
-    PropertyDialogType = PROPDLG_NONE;
-    HasPortNum = false;
-    HasDelayParam = false;
-    HasGainControl = false;
-    HasShutter = false;
-    ShutterClosed = false;
-    HasSubframes = false;
-    HasCooler = false;
-    FullSize = UNDEFINED_FRAME_SIZE;
-    UseSubframes = pConfig->Profile.GetBoolean("/camera/UseSubframes", DefaultUseSubframes);
-    ReadDelay = pConfig->Profile.GetInt("/camera/ReadDelay", DefaultReadDelay);
-    GuideCameraGain = pConfig->Profile.GetInt("/camera/gain", DefaultGuideCameraGain);
-    m_timeoutMs = pConfig->Profile.GetInt("/camera/TimeoutMs", DefaultGuideCameraTimeoutMs);
-    saturationADU = (unsigned short) wxMin(pConfig->Profile.GetInt("/camera/MaxADU", 0), 65535);
-    saturationByMaxADU = pConfig->Profile.GetBoolean("/camera/SaturationByAdu", false);
-    m_pixelSize = GetProfilePixelSize();
-    MaxBinning = 1;
-    Binning = pConfig->Profile.GetInt("/camera/binning", 1);
-    CurrentDarkFrame = NULL;
-    CurrentDefectMap = NULL;
-}
-
-GuideCamera::~GuideCamera(void)
-{
-    ClearDarks();
-    ClearDefectMap();
-}
-
-static int CompareNoCase(const wxString& first, const wxString& second)
-{
-    return first.CmpNoCase(second);
-}
-
-wxArrayString GuideCamera::List(void)
-{
-    wxArrayString CameraList;
-
-    CameraList.Add(_("None"));
-#if defined (ASCOM_LATECAMERA)
-    wxArrayString ascomCameras = Camera_ASCOMLateClass::EnumAscomCameras();
-    for (unsigned int i = 0; i < ascomCameras.Count(); i++)
-        CameraList.Add(ascomCameras[i]);
-#endif
-#if defined (ATIK16)
-    CameraList.Add(_T("Atik 16 series, mono"));
-    CameraList.Add(_T("Atik 16 series, color"));
-#endif
-#if defined (ATIK_GEN3)
-    CameraList.Add(_T("Atik Gen3, mono"));
-    CameraList.Add(_T("Atik Gen3, color"));
-#endif
-#if defined (QGUIDE)
-    CameraList.Add(_T("CCD Labs Q-Guider"));
-#endif
-#if defined (STARFISH)
-    CameraList.Add(_T("Fishcamp Starfish"));
-#endif
-#if defined (INOVA_PLC)
-    CameraList.Add(_T("i-Nova PLC-M"));
-#endif
-#if defined (SSAG)
-    CameraList.Add(_T("StarShoot Autoguider"));
-#endif
-#if defined (SSPIAG)
-    CameraList.Add(_T("StarShoot Planetary Imager & Autoguider"));
-#endif
-#if defined (OS_PL130)
-    CameraList.Add(_T("Opticstar PL-130M"));
-    CameraList.Add(_T("Opticstar PL-130C"));
-#endif
-#if defined (ORION_DSCI)
-    CameraList.Add(_T("Orion StarShoot DSCI"));
-#endif
-#if defined (OPENSSAG)
-    CameraList.Add(_T("Orion StarShoot Autoguider"));
-#endif
-#if defined (KWIQGUIDER)
-    CameraList.Add(_T("KWIQGuider"));
-#endif
-#if defined (QGUIDE)
-    CameraList.Add(_T("MagZero MZ-5"));
-#endif
-#if defined (MEADE_DSI)
-    CameraList.Add(_T("Meade DSI I, II, or III"));
-#endif
-#if defined (CAM_QHY5)
-    CameraList.Add(_T("QHY 5"));
-#endif
-#if defined (QHY5II)
-    CameraList.Add(_T("QHY 5-II"));
-#endif
-#if defined (QHY5LII)
-    CameraList.Add(_T("QHY 5L-II Mono"));
-    CameraList.Add(_T("QHY 5L-II Color"));
-#endif
-#if defined (ALTAIR)
-	CameraList.Add(_T("Altair Camera"));
-#endif
-#if defined (ZWO_ASI)
-    CameraList.Add(_T("ZWO ASI Camera"));
-#endif
-#if defined (SAC42)
-    CameraList.Add(_T("SAC4-2"));
-#endif
-#if defined (SBIG)
-    CameraList.Add(_T("SBIG"));
-#endif
-#if defined (SBIGROTATOR_CAMERA)
-    CameraList.Add(_T("SBIG Rotator"));
-#endif
-#if defined (SXV)
-    CameraList.Add(_T("Starlight Xpress SXV"));
-#endif
-#if defined (FIREWIRE)
-    CameraList.Add(_T("The Imaging Source (DCAM Firewire)"));
-#endif
-#if defined (OPENCV_CAMERA)
-    CameraList.Add(_T("OpenCV webcam 1"));
-    CameraList.Add(_T("OpenCV webcam 2"));
-#endif
-#if defined (WDM_CAMERA)
-    CameraList.Add(_T("Windows WDM-style webcam camera"));
-#endif
-#if defined (VFW_CAMERA)
-    CameraList.Add(_T("Windows VFW-style webcam camera (older & SAC8)"));
-#endif
-#if defined (LE_LXUSB_CAMERA)
-    CameraList.Add(_T("Long exposure LXUSB webcam"));
-#endif
-#if defined (LE_PARALLEL_CAMERA)
-    CameraList.Add(_T("Long exposure Parallel webcam"));
-#endif
-#if defined (LE_SERIAL_CAMERA)
-    CameraList.Add(_T("Long exposure Serial webcam"));
-#endif
-#if defined (INDI_CAMERA)
-    CameraList.Add(_T("INDI Camera"));
-#endif
-#if defined (V4L_CAMERA)
-    if (true == Camera_VIDEODEVICE.ProbeDevices()) {
-        CameraList.Add(_T("V4L(2) Camera"));
-    }
-#endif
-#if defined (SIMULATOR)
-    CameraList.Add(_T("Simulator"));
-#endif
-
-#if defined (NEB_SBIG)
-    CameraList.Add(_T("Guide chip on SBIG cam in Nebulosity"));
-#endif
-
-    CameraList.Sort(&CompareNoCase);
-
-    return CameraList;
-}
-
-GuideCamera *GuideCamera::Factory(const wxString& choice)
-{
-    GuideCamera *pReturn = NULL;
-
-    try
-    {
-        if (choice.IsEmpty())
-        {
-            throw ERROR_INFO("CameraFactory called with choice.IsEmpty()");
-        }
-
-        Debug.AddLine(wxString::Format("CameraFactory(%s)", choice));
-
-        if (false) // so else ifs can follow
-        {
-        }
-#if defined (ASCOM_LATECAMERA)
-        // do ascom first since it includes many choices, some of which match other choices below (like Simulator)
-        else if (choice.Find(_T("ASCOM")) != wxNOT_FOUND) {
-            pReturn = new Camera_ASCOMLateClass(choice);
-        }
-#endif
-        else if (choice.Find(_("None")) + 1) {
-        }
-        else if (choice.Find(_T("Simulator")) + 1) {
-            pReturn = new Camera_SimClass();
-        }
-#if defined (SAC42)
-        else if (choice.Find(_T("SAC4-2")) + 1) {
-            pReturn = new Camera_SAC42Class();
-        }
-#endif
-#if defined (ATIK16)
-        else if (choice.Find(_T("Atik 16 series")) + 1) {
-            Camera_Atik16Class *pNewGuideCamera = new Camera_Atik16Class();
-            pNewGuideCamera->HSModel = false;
-            if (choice.Find(_T("color")))
-                pNewGuideCamera->Color = true;
-            else
-                pNewGuideCamera->Color = false;
-            pReturn = pNewGuideCamera;
-        }
-#endif
-#if defined (ATIK_GEN3)
-        else if (choice.Find(_T("Atik Gen3")) + 1) {
-            Camera_Atik16Class *pNewGuideCamera = new Camera_Atik16Class();
-            pNewGuideCamera->HSModel = true;
-            if (choice.Find(_T("color")))
-                pNewGuideCamera->Color = true;
-            else
-                pNewGuideCamera->Color = false;
-            pReturn = pNewGuideCamera;
-        }
-#endif
-#if defined (QGUIDE)
-        else if (choice.Find(_T("CCD Labs Q-Guider")) + 1) {
-            pReturn = new Camera_QGuiderClass();
-            pReturn->Name = _T("Q-Guider");
-        }
-        else if (choice.Find(_T("MagZero MZ-5")) + 1) {
-            pReturn = new Camera_QGuiderClass();
-            pReturn->Name = _T("MagZero MZ-5");
-        }
-#endif
-#if defined (QHY5II)
-        else if (choice.Find(_T("QHY 5-II")) + 1) {
-            pReturn = new Camera_QHY5IIClass();
-        }
-#endif
-#if defined (QHY5LII)
-        else if (choice.Find(_T("QHY 5L-II Mono")) != wxNOT_FOUND)
-            pReturn = new Camera_QHY5LIIM();
-        else if (choice.Find(_T("QHY 5L-II Color")) != wxNOT_FOUND)
-            pReturn = new Camera_QHY5LIIC();
-#endif
-#if defined(ALTAIR)
-		else if (choice.Find(_T("Altair Camera")) + 1)
-		{
-			pReturn = new Camera_Altair();
-		}
-#endif
-#if defined(ZWO_ASI)
-        else if (choice.Find(_T("ZWO ASI Camera")) + 1)
-        {
-            pReturn = new Camera_ZWO();
-        }
-#endif
-#if defined (CAM_QHY5) // must come afer other QHY 5's since this pattern would match them
-        else if (choice.Find(_T("QHY 5")) + 1) {
-            pReturn = new Camera_QHY5Class();
-        }
-#endif
-#if defined (OPENSSAG)
-        else if (choice.Find(_T("Orion StarShoot Autoguider")) + 1) {
-            pReturn = new Camera_OpenSSAGClass();
-        }
-#endif
-#if defined (KWIQGUIDER)
-        else if (choice.Find(_T("KWIQGuider")) + 1) {
-            pReturn = new Camera_KWIQGuiderClass();
-        }
-#endif
-#if defined (SSAG)
-        else if (choice.Find(_T("StarShoot Autoguider")) + 1) {
-            pReturn = new Camera_SSAGClass();
-        }
-#endif
-#if defined (SSPIAG)
-        else if (choice.Find(_T("StarShoot Planetary Imager & Autoguider")) + 1) {
-            pReturn = new Camera_SSPIAGClass();
-        }
-#endif
-#if defined (ORION_DSCI)
-        else if (choice.Find(_T("Orion StarShoot DSCI")) + 1) {
-            pReturn = new Camera_StarShootDSCIClass();
-        }
-#endif
-#if defined (OPENCV_CAMERA)
-        else if (choice.Find(_T("OpenCV webcam")) + 1) {
-            int dev = 0;
-            if (choice.Find(_T("2")) + 1)
-            {
-                dev = 1;
-            }
-            pReturn = new Camera_OpenCVClass(dev);
-        }
-#endif
-#if defined (WDM_CAMERA)
-        else if (choice.Find(_T("Windows WDM")) + 1) {
-            pReturn = new Camera_WDMClass();
-        }
-#endif
-#if defined (VFW_CAMERA)
-        else if (choice.Find(_T("Windows VFW")) + 1) {
-            pReturn = new Camera_VFWClass();
-        }
-#endif
-#if defined (LE_SERIAL_CAMERA)
-        else if (choice.Find(_T("Long exposure Serial webcam")) + 1) {
-            pReturn = new Camera_LESerialWebcamClass();
-        }
-#endif
-#if defined (LE_PARALLEL_CAMERA)
-        else if (choice.Find( _T("Long exposure Parallel webcam")) + 1) {
-            pReturn = new Camera_LEParallelWebcamClass();
-        }
-#endif
-#if defined (LE_LXUSB_CAMERA)
-        else if (choice.Find( _T("Long exposure LXUSB webcam")) + 1) {
-            pReturn = new Camera_LELxUsbWebcamClass();
-        }
-#endif
-#if defined (MEADE_DSI)
-        else if (choice.Find(_T("Meade DSI I, II, or III")) + 1) {
-            pReturn = new Camera_DSIClass();
-        }
-#endif
-#if defined (STARFISH)
-        else if (choice.Find(_T("Fishcamp Starfish")) + 1) {
-            pReturn = new Camera_StarfishClass();
-        }
-#endif
-#if defined (SXV)
-        else if (choice.Find(_T("Starlight Xpress SXV")) + 1) {
-            pReturn = new Camera_SXVClass();
-        }
-#endif
-#if defined (OS_PL130)
-        else if (choice.Find(_T("Opticstar PL-130M")) + 1) {
-            Camera_OSPL130.Color=false;
-            Camera_OSPL130.Name=_T("Opticstar PL-130M");
-            pReturn = new Camera_OSPL130Class();
-        }
-        else if (choice.Find(_T("Opticstar PL-130C")) + 1) {
-            Camera_OSPL130.Color=true;
-            Camera_OSPL130.Name=_T("Opticstar PL-130C");
-            pReturn = new Camera_OSPL130Class();
-        }
-#endif
-#if defined (NEB_SBIG)
-        else if (choice.Find(_T("Nebulosity")) + 1) {
-            pReturn = new Camera_NebSBIGClass();
-        }
-#endif
-#if defined (SBIGROTATOR_CAMERA)
-        // must go above SBIG
-        else if (choice.Find(_T("SBIG Rotator")) + 1) {
-            pReturn = new Camera_SBIGRotatorClass();
-        }
-#endif
-#if defined (SBIG)
-        else if (choice.Find(_T("SBIG")) + 1) {
-            pReturn = new Camera_SBIGClass();
-        }
-#endif
-#if defined (FIREWIRE)
-        else if (choice.Find(_T("The Imaging Source (DCAM Firewire)")) + 1) {
-            pReturn = new Camera_FirewireClass();
-        }
-#endif
-#if defined (INOVA_PLC)
-        else if (choice.Find(_T("i-Nova PLC-M")) + 1) {
-            pReturn = new Camera_INovaPLCClass();
-        }
-#endif
-#if defined (INDI_CAMERA)
-        else if (choice.Find(_T("INDI Camera")) + 1) {
-            pReturn = new Camera_INDIClass();
-        }
-#endif
-#if defined (V4L_CAMERA)
-        else if (choice.Find(_T("V4L(2) Camera")) + 1) {
-            // There is at least ONE V4L(2) device ... let's find out exactly
-            DeviceInfo *deviceInfo = NULL;
-
-            if (1 == Camera_VIDEODEVICE.NumberOfDevices()) {
-                deviceInfo = Camera_VIDEODEVICE.GetDeviceAtIndex(0);
-
-                Camera_VIDEODEVICE.SetDevice(deviceInfo->getDeviceName());
-                Camera_VIDEODEVICE.SetVendor(deviceInfo->getVendorId());
-                Camera_VIDEODEVICE.SetModel(deviceInfo->getModelId());
-
-                Camera_VIDEODEVICE.Name = deviceInfo->getProduct();
-            } else {
-                wxArrayString choices;
-                int choice = 0;
-
-                if (-1 != (choice = wxGetSinglechoiceIndex(_("Select your camera"), _T("V4L(2) devices"), Camera_VIDEODEVICE.GetProductArray(choices)))) {
-                    deviceInfo = Camera_VIDEODEVICE.GetDeviceAtIndex(choice);
-
-                    Camera_VIDEODEVICE.SetDevice(deviceInfo->getDeviceName());
-                    Camera_VIDEODEVICE.SetVendor(deviceInfo->getVendorId());
-                    Camera_VIDEODEVICE.SetModel(deviceInfo->getModelId());
-
-                    Camera_VIDEODEVICE.Name = deviceInfo->getProduct();
-                } else {
-                    throw ERROR_INFO("Camerafactory invalid V4L choice");
-                }
-            }
-
-            pReturn = new Camera_VIDEODEVICEClass();
-        }
-#endif
-        else {
-            throw ERROR_INFO("CameraFactory: Unknown camera choice");
-        }
-    }
-    catch (const wxString& Msg)
-    {
-        POSSIBLY_UNUSED(Msg);
-        if (pReturn)
-        {
-            delete pReturn;
-            pReturn = NULL;
-        }
-    }
-
-    return pReturn;
-}
-
-bool GuideCamera::HandleSelectCameraButtonClick(wxCommandEvent&)
-{
-    return false; // not handled
-}
-
-bool GuideCamera::EnumCameras(wxArrayString& names, wxArrayString& ids)
-{
-    names.clear();
-    names.push_back(wxString::Format(_("Camera %d"), 1));
-    ids.clear();
-    ids.push_back(DEFAULT_CAMERA_ID);
-
-    return false;
-}
-
-int GuideCamera::GetCameraGain(void)
-{
-    return GuideCameraGain;
-}
-
-bool GuideCamera::SetCameraGain(int cameraGain)
-{
-    bool bError = false;
-
-    try
-    {
-        if (cameraGain <= 0)
-        {
-            throw ERROR_INFO("cameraGain <= 0");
-        }
-        GuideCameraGain = cameraGain;
-    }
-    catch (const wxString& Msg)
-    {
-        POSSIBLY_UNUSED(Msg);
-        bError = true;
-        GuideCameraGain = DefaultGuideCameraGain;
-    }
-
-    pConfig->Profile.SetInt("/camera/gain", GuideCameraGain);
-
-    return bError;
-}
-
-bool GuideCamera::SetBinning(int binning)
-{
-    if (binning < 1)
-        binning = 1;
-    if (binning > MaxBinning)
-        binning = MaxBinning;
-
-    Debug.Write(wxString::Format("camera: set binning = %u\n", (unsigned int) binning));
-
-    Binning = binning;
-    pConfig->Profile.SetInt("/camera/binning", binning);
-
-    return false;
-}
-
-void GuideCamera::SetTimeoutMs(int ms)
-{
-    static const int MIN_TIMEOUT_MS = 5000;
-
-    m_timeoutMs = wxMax(ms, MIN_TIMEOUT_MS);
-
-    pConfig->Profile.SetInt("/camera/TimeoutMs", m_timeoutMs);
-}
-
-<<<<<<< HEAD
-unsigned short GuideCamera::GetSaturationADU(void)
-{
-    if (saturationByMaxADU)
-        return saturationADU;
-    else
-        return 0;
-}
-
-unsigned short GuideCamera::GetProfileSaturationADU()
-=======
-void GuideCamera::SetMaxADU(bool isKnown, unsigned short maxADU)
->>>>>>> d43fc249
-{
-    unsigned short val = (unsigned short)wxMin(pConfig->Profile.GetInt("/camera/MaxADU", 0), 65535);
-    return val;
-}
-
-void GuideCamera::SetSaturationADU(unsigned short satADU)
-{
-    saturationADU = satADU;
-    pConfig->Profile.SetInt("/camera/MaxADU", satADU);
-}
-
-void GuideCamera::SetSaturationByADU(bool val)
-{
-    saturationByMaxADU = val;
-    if (val)
-        Debug.Write(wxString::Format("Saturation detection set to Max-ADU value: &d\n", val));
-    else
-        Debug.Write("Saturation detection set to star-profile-mode");
-    pConfig->Profile.SetBoolean("/camera/SaturationByAdu", val);
-}
-
-bool GuideCamera::SetCameraPixelSize(double pixel_size)
-{
-    bool bError = false;
-
-    try
-    {
-        if (pixel_size <= 0.0)
-        {
-            throw ERROR_INFO("pixel_size <= 0");
-        }
-
-        m_pixelSize = pixel_size;
-        if (pFrame->pStatsWin)
-            pFrame->pStatsWin->ResetImageSize();
-    }
-    catch (const wxString& Msg)
-    {
-        POSSIBLY_UNUSED(Msg);
-        bError = true;
-        m_pixelSize = DefaultPixelSize;
-    }
-
-    pConfig->Profile.SetDouble("/camera/pixelsize", m_pixelSize);
-
-    return bError;
-}
-
-bool GuideCamera::SetCoolerOn(bool on)
-{
-    return true; // error
-}
-
-bool GuideCamera::SetCoolerSetpoint(double temperature)
-{
-    return true; // error
-}
-
-bool GuideCamera::GetCoolerStatus(bool *on, double *setpoint, double *power, double *temperature)
-{
-    return true; // error
-}
-
-CameraConfigDialogPane *GuideCamera::GetConfigDialogPane(wxWindow *pParent)
-{
-    return new CameraConfigDialogPane(pParent, this);
-}
-
-// Utility function to add the <label, input> pairs to a flexgrid
-static void AddTableEntryPair(wxWindow *parent, wxFlexGridSizer *pTable, const wxString& label, wxWindow *pControl)
-{
-    wxStaticText *pLabel = new wxStaticText(parent, wxID_ANY, label + _(": "), wxPoint(-1, -1), wxSize(-1, -1));
-    pTable->Add(pLabel, 1, wxALL, 5);
-    pTable->Add(pControl, 1, wxALL, 5);
-}
-
-static wxSpinCtrl *NewSpinnerInt(wxWindow *parent, int width, int val, int minval, int maxval, int inc)
-{
-    wxSpinCtrl *pNewCtrl = pFrame->MakeSpinCtrl(parent, wxID_ANY, _T(" "), wxDefaultPosition,
-        wxSize(width, -1), wxSP_ARROW_KEYS, minval, maxval, val);
-    pNewCtrl->SetValue(val);
-    return pNewCtrl;
-}
-
-static wxSpinCtrlDouble *NewSpinnerDouble(wxWindow *parent, int width, double val, double minval, double maxval, double inc,
-                                          const wxString& tooltip)
-{
-    wxSpinCtrlDouble *pNewCtrl = pFrame->MakeSpinCtrlDouble(parent, wxID_ANY, _T(" "), wxDefaultPosition,
-        wxSize(width, -1), wxSP_ARROW_KEYS, minval, maxval, val, inc);
-    pNewCtrl->SetDigits(2);
-    pNewCtrl->SetToolTip(tooltip);
-    return pNewCtrl;
-}
-
-CameraConfigDialogPane::CameraConfigDialogPane(wxWindow *pParent, GuideCamera *pCamera)
-    : ConfigDialogPane(_("Camera Settings"), pParent)
-{
-    m_pParent = pParent;
-}
-
-static void MakeBold(wxControl *ctrl)
-{
-    wxFont font = ctrl->GetFont();
-    font.SetWeight(wxFONTWEIGHT_BOLD);
-    ctrl->SetFont(font);
-}
-
-void CameraConfigDialogPane::LayoutControls(GuideCamera *pCamera, BrainCtrlIdMap& CtrlMap)
-{
-    wxStaticBoxSizer *pGenGroup = new wxStaticBoxSizer(wxVERTICAL, m_pParent, _("General Properties"));
-    wxFlexGridSizer *pTopline = new wxFlexGridSizer(1, 3, 10, 10);
-    // Generic controls
-    wxSizerFlags def_flags = wxSizerFlags(0).Border(wxALL, 10).Expand();
-    pTopline->Add(GetSizerCtrl(CtrlMap, AD_szNoiseReduction));
-    pTopline->Add(GetSizerCtrl(CtrlMap, AD_szTimeLapse), wxSizerFlags(0).Border(wxLEFT, 110).Expand());
-    pGenGroup->Add(pTopline, def_flags);
-    pGenGroup->Add(GetSizerCtrl(CtrlMap, AD_szAutoExposure), def_flags);
-    pGenGroup->Layout();
-
-    // Specific controls
-    wxStaticBoxSizer *pSpecGroup = new wxStaticBoxSizer(wxVERTICAL, m_pParent, _("Camera-Specific Properties"));
-    if (pCamera)
-    {
-        int numItems = 3;
-        if (pCamera->HasGainControl) ++numItems;
-        if (pCamera->HasDelayParam)  ++numItems;
-        if (pCamera->HasPortNum)     ++numItems;
-        if (pCamera->MaxBinning > 1) ++numItems;
-        if (pCamera->HasCooler)      ++numItems;
-        wxFlexGridSizer *pDetailsSizer = new wxFlexGridSizer((numItems + 1) / 2, 3, 15, 15);
-
-        wxSizerFlags spec_flags = wxSizerFlags(0).Border(wxALL, 10).Align(wxVERTICAL).Expand();
-        pDetailsSizer->Add(GetSizerCtrl(CtrlMap, AD_szPixelSize));
-        if (pCamera->HasGainControl)
-            pDetailsSizer->Add(GetSizerCtrl(CtrlMap, AD_szGain));
-        pDetailsSizer->Add(GetSizerCtrl(CtrlMap, AD_szCameraTimeout));
-        if (pCamera->HasDelayParam)
-            pDetailsSizer->Add(GetSizerCtrl(CtrlMap, AD_szDelay));
-        if (pCamera->HasPortNum)
-            pDetailsSizer->Add(GetSizerCtrl(CtrlMap, AD_szPort));
-        if (pCamera->MaxBinning > 1)
-            pDetailsSizer->Add(GetSizerCtrl(CtrlMap, AD_szBinning));
-        if (pCamera->HasSubframes)
-            pDetailsSizer->Add(GetSingleCtrl(CtrlMap, AD_cbUseSubFrames), wxSizerFlags().Border(wxTOP, 3));
-        if (pCamera->HasCooler)
-            pDetailsSizer->Add(GetSizerCtrl(CtrlMap, AD_szCooler));
-        pSpecGroup->Add(pDetailsSizer, spec_flags);
-        pSpecGroup->Layout();
-    }
-    else
-    {
-        wxStaticText *pNoCam = new wxStaticText(m_pParent, wxID_ANY, _("No camera specified"));
-        pSpecGroup->Add(pNoCam, wxSizerFlags().Align(wxALIGN_CENTER_HORIZONTAL));
-        pSpecGroup->Layout();
-
-    }
-    this->Add(pGenGroup, def_flags);
-    if (pCamera)
-    {
-        wxStaticBoxSizer *szSaturationGroup = new wxStaticBoxSizer(wxVERTICAL, m_pParent, _("Star Saturation Detection"));
-        szSaturationGroup->Add(GetSizerCtrl(CtrlMap, AD_szSaturationOptions), wxSizerFlags(0).Border(wxALL, 2).Expand());
-        szSaturationGroup->Layout();
-        this->Add(szSaturationGroup, def_flags);
-    }
-    if (pCamera && !pCamera->Connected)
-    {
-        wxStaticText *pNotConnected = new wxStaticText(m_pParent, wxID_ANY,
-            _("Camera is not connected.  Additional camera properties may be available if you connect to it first."));
-        MakeBold(pNotConnected);
-        this->Add(pNotConnected, wxSizerFlags().Align(wxALIGN_CENTER_HORIZONTAL).Border(wxALL, 10));
-    }
-    this->Add(pSpecGroup, wxSizerFlags(0).Border(wxALL, 10).Expand());
-    this->Layout();
-    Fit(m_pParent);
-}
-
-CameraConfigDialogCtrlSet* GuideCamera::GetConfigDlgCtrlSet(wxWindow *pParent, GuideCamera *pCamera, AdvancedDialog *pAdvancedDialog, BrainCtrlIdMap& CtrlMap)
-{
-    return new CameraConfigDialogCtrlSet(pParent, pCamera, pAdvancedDialog, CtrlMap);
-}
-
-CameraConfigDialogCtrlSet::CameraConfigDialogCtrlSet(wxWindow *pParent, GuideCamera *pCamera, AdvancedDialog *pAdvancedDialog, BrainCtrlIdMap& CtrlMap)
-    : ConfigDialogCtrlSet(pParent, pAdvancedDialog, CtrlMap)
-{
-    int textWidth = StringWidth(_T("0000"));
-    assert(pCamera);
-
-    m_pCamera = pCamera;
-
-    if (m_pCamera->HasSubframes)
-    {
-        m_pUseSubframes = new wxCheckBox(GetParentWindow(AD_cbUseSubFrames), wxID_ANY, _("Use Subframes"));
-        AddCtrl(CtrlMap, AD_cbUseSubFrames, m_pUseSubframes, _("Check to only download subframes (ROIs). Sub-frame size is equal to search region size."));
-    }
-
-    int numRows = (int)m_pCamera->HasGainControl + (int)m_pCamera->HasDelayParam + (int)m_pCamera->HasPortNum + 1;
-
-    // Pixel size always
-    m_pPixelSize = NewSpinnerDouble(GetParentWindow(AD_szPixelSize), textWidth, m_pCamera->GetCameraPixelSize(), 0.0, 99.9, 0.1,
-        _("Guide camera un-binned pixel size in microns. Used with the guide telescope focal length to display guiding error in arc-seconds."));
-    AddLabeledCtrl(CtrlMap, AD_szPixelSize, _("Pixel size"), m_pPixelSize, "");
-
-    // Gain control
-    if (m_pCamera->HasGainControl)
-    {
-        m_pCameraGain = NewSpinnerInt(GetParentWindow(AD_szGain), textWidth, 100, 0, 100, 1);
-        AddLabeledCtrl(CtrlMap, AD_szGain, _("Camera gain"), m_pCameraGain, _("Camera gain, default = 95 % , lower if you experience noise or wish to guide on a very bright star. Not available on all cameras."));
-    }
-
-    // Binning
-    m_binning = 0;
-    if (m_pCamera->MaxBinning > 1)
-    {
-        wxArrayString opts;
-        m_pCamera->GetBinningOpts(&opts);
-        int width = StringArrayWidth(opts);
-        m_binning = new wxChoice(GetParentWindow(AD_szBinning), wxID_ANY, wxDefaultPosition,
-            wxSize(width + 35, -1), opts);
-        AddLabeledCtrl(CtrlMap, AD_szBinning, _("Binning"), m_binning, _("Camera pixel binning"));
-    }
-
-    // Delay parameter
-    if (m_pCamera->HasDelayParam)
-    {
-        m_pDelay = NewSpinnerInt(GetParentWindow(AD_szDelay), textWidth, 5, 0, 250, 150);
-        AddLabeledCtrl(CtrlMap, AD_szDelay, _("Delay"), m_pDelay, _("LE Read Delay (ms) , Adjust if you get dropped frames"));
-    }
-
-    // Port number
-    if (m_pCamera->HasPortNum)
-    {
-        wxString port_choices[] = {
-            _T("Port 378"), _T("Port 3BC"), _T("Port 278"), _T("COM1"), _T("COM2"), _T("COM3"), _T("COM4"),
-            _T("COM5"), _T("COM6"), _T("COM7"), _T("COM8"), _T("COM9"), _T("COM10"), _T("COM11"), _T("COM12"),
-            _T("COM13"), _T("COM14"), _T("COM15"), _T("COM16"),
-        };
-
-        int width = StringArrayWidth(port_choices, WXSIZEOF(port_choices));
-        m_pPortNum = new wxChoice(GetParentWindow(AD_szPort), wxID_ANY, wxDefaultPosition,
-            wxSize(width + 35, -1), WXSIZEOF(port_choices), port_choices);
-        AddLabeledCtrl(CtrlMap, AD_szPort, _("LE Port"), m_pPortNum, _("Port number for long-exposure control"));
-    }
-
-    // Cooler settings
-    if (m_pCamera->HasCooler)
-    {
-        wxSizer *sz = new wxBoxSizer(wxHORIZONTAL);
-        m_coolerOn = new wxCheckBox(GetParentWindow(AD_szCooler), wxID_ANY, _("Cooler On"));
-        m_coolerOn->SetToolTip(_("Turn camera cooler on or off"));
-        sz->Add(m_coolerOn, wxSizerFlags().Align(wxALIGN_CENTER_VERTICAL).Border(wxRIGHT));
-        m_coolerSetpt = NewSpinnerInt(GetParentWindow(AD_szDelay), textWidth, 5, -99, 99, 1);
-        wxSizer *szt = MakeLabeledControl(AD_szCooler, _("Set Temperature"), m_coolerSetpt, _("Cooler setpoint temperature"));
-        sz->Add(szt, wxSizerFlags().Align(wxALIGN_CENTER_VERTICAL));
-        AddGroup(CtrlMap, AD_szCooler, sz);
-    }
-
-<<<<<<< HEAD
-    // Max ADU and related saturation choices in a single group
-    int width = StringWidth(_("65535"));
-    wxWindow* parent = GetParentWindow(AD_szSaturationOptions);
-    m_camSaturationADU = new wxTextCtrl(parent, wxID_ANY, wxEmptyString, wxDefaultPosition, wxSize(1.5 * width, -1));
-    m_camSaturationADU->SetToolTip(_("ADU level to determine saturation - 655535 for most cameras."));
-    m_SaturationByADU = new wxRadioButton(parent, wxID_ANY, "Saturation by Max-ADU value:");
-    m_SaturationByADU->SetToolTip(_("Identify star saturation based on camera maximum-ADU value"));
-    m_SaturationByADU->Bind(wxEVT_COMMAND_RADIOBUTTON_SELECTED, &CameraConfigDialogCtrlSet::OnSaturationChoiceChanged, this);
-    wxStaticBoxSizer* szADUGroup = new wxStaticBoxSizer(wxHORIZONTAL, parent,
-        wxEmptyString);
-    szADUGroup->Add(m_SaturationByADU, wxSizerFlags().Border(wxTOP, 2));
-    szADUGroup->Add(m_camSaturationADU, wxSizerFlags().Border(wxLEFT, 6));
-
-    m_SaturationByProfile = new wxRadioButton(parent, wxID_ANY, "Saturation via star-profile");
-    m_SaturationByProfile->SetToolTip(_("Identify star saturation based on flat-topped profile, regardless of brightness (default)"));
-    m_SaturationByProfile->Bind(wxEVT_COMMAND_RADIOBUTTON_SELECTED, &CameraConfigDialogCtrlSet::OnSaturationChoiceChanged, this);
-    wxFlexGridSizer* szSaturationGroup = new wxFlexGridSizer(1, 2, 5, 15);
-
-    szSaturationGroup->Add(szADUGroup, wxSizerFlags().Border(wxALL, 3).Align(wxALIGN_CENTER_VERTICAL));
-    szSaturationGroup->Add(m_SaturationByProfile, wxSizerFlags(0).Border(wxLEFT, 70).Expand().Align(wxALIGN_CENTER_VERTICAL));
-    AddGroup(CtrlMap, AD_szSaturationOptions, szSaturationGroup);
-=======
-    // Max ADU
-    int width = StringWidth(_("65535"));
-    m_camMaxADU = new wxTextCtrl(GetParentWindow(AD_szCameraMaxADU), wxID_ANY, wxEmptyString, wxDefaultPosition, wxSize(1.5 * width, -1));
-    AddLabeledCtrl(CtrlMap, AD_szCameraMaxADU, _("Max ADU"), m_camMaxADU,
-        _("Maximum ADU value for camera - 65535 for most 16-bit cameras or 255 for 8-bit cameras"));
->>>>>>> d43fc249
-
-    // Watchdog timeout
-    m_timeoutVal = NewSpinnerInt(GetParentWindow(AD_szCameraTimeout), textWidth, 5, 5, 9999, 1);
-    AddLabeledCtrl(CtrlMap, AD_szCameraTimeout, _("Disconnect nonresponsive          \ncamera after (seconds)"), m_timeoutVal,
-        wxString::Format(_("The camera will be disconnected if it fails to respond for this long. "
-        "The default value, %d seconds, should be appropriate for most cameras."), DefaultGuideCameraTimeoutMs / 1000));
-}
-
-void CameraConfigDialogCtrlSet::OnSaturationChoiceChanged(wxCommandEvent& event)
-{
-    m_camSaturationADU->Enable(m_SaturationByADU->GetValue());
-}
-
-void CameraConfigDialogCtrlSet::LoadValues()
-{
-    assert(m_pCamera);
-
-    if (m_pCamera->HasSubframes)
-    {
-        m_pUseSubframes->SetValue(m_pCamera->UseSubframes);
-    }
-
-    if (m_pCamera->HasGainControl)
-    {
-        m_pCameraGain->SetValue(m_pCamera->GetCameraGain());
-    }
-
-    if (m_binning)
-    {
-        int idx = m_pCamera->Binning - 1;
-        m_binning->Select(idx);
-        // don't allow binning change when calibrating or guiding
-        m_binning->Enable(!pFrame->pGuider || !pFrame->pGuider->IsCalibratingOrGuiding());
-    }
-
-    m_timeoutVal->SetValue(m_pCamera->GetTimeoutMs() / 1000);
-    m_SaturationByADU->SetValue(m_pCamera->GetSaturationByADU());
-    m_SaturationByProfile->SetValue(!m_SaturationByADU->GetValue());
-    if (m_pCamera->GetProfileSaturationADU() != 0)
-    {
-        m_camSaturationADU->SetValue(wxString::Format("%d", m_pCamera->GetProfileSaturationADU()));
-    }
-    else
-    {
-        if (m_pCamera->BitsPerPixel() > 0)
-            m_camSaturationADU->SetValue(wxString::Format("%d", (int)std::pow(2, (int)m_pCamera->BitsPerPixel()) - 1));
-        else
-            m_camSaturationADU->SetValue(wxString::Format("%d", 0));
-    }
-    wxCommandEvent dummy;
-    OnSaturationChoiceChanged(dummy);
-
-    if (m_pCamera->HasDelayParam)
-    {
-        m_pDelay->SetValue(m_pCamera->ReadDelay);
-    }
-
-    if (m_pCamera->HasPortNum)
-    {
-        switch (m_pCamera->Port)
-        {
-        case 0x3BC:
-            m_pPortNum->SetSelection(1);
-            break;
-        case 0x278:
-            m_pPortNum->SetSelection(2);
-            break;
-        case 1:  // COM1
-            m_pPortNum->SetSelection(3);
-            break;
-        case 2:  // COM2
-            m_pPortNum->SetSelection(4);
-            break;
-        case 3:  // COM3
-            m_pPortNum->SetSelection(5);
-            break;
-        case 4:  // COM4
-            m_pPortNum->SetSelection(6);
-            break;
-        case 5:  // COM5
-            m_pPortNum->SetSelection(7);
-            break;
-        case 6:  // COM6
-            m_pPortNum->SetSelection(8);
-            break;
-        case 7:  // COM7
-            m_pPortNum->SetSelection(9);
-            break;
-        case 8:  // COM8
-            m_pPortNum->SetSelection(10);
-            break;
-        case 9:  // COM9
-            m_pPortNum->SetSelection(11);
-            break;
-        case 10:  // COM10
-            m_pPortNum->SetSelection(12);
-            break;
-        case 11:  // COM11
-            m_pPortNum->SetSelection(13);
-            break;
-        case 12:  // COM12
-            m_pPortNum->SetSelection(14);
-            break;
-        case 13:  // COM13
-            m_pPortNum->SetSelection(15);
-            break;
-        case 14:  // COM14
-            m_pPortNum->SetSelection(16);
-            break;
-        case 15:  // COM15
-            m_pPortNum->SetSelection(17);
-            break;
-        case 16:  // COM16
-            m_pPortNum->SetSelection(18);
-            break;
-        default:
-            m_pPortNum->SetSelection(0);
-            break;
-        }
-
-        m_pPortNum->Enable(!pFrame->CaptureActive);
-    }
-
-    double pxSize;
-    if (m_pCamera->GetDevicePixelSize(&pxSize))         // true=>error
-    {
-        pxSize = m_pCamera->GetCameraPixelSize();
-        m_pPixelSize->Enable(!pFrame->CaptureActive);
-    }
-    else
-        m_pPixelSize->Enable(false);                // Got a device-level pixel size, disable the control
-
-    m_pPixelSize->SetValue(pxSize);
-
-    if (m_pCamera->HasCooler)
-    {
-        bool ok = false;
-        bool on;
-        double setpt;
-
-        if (m_pCamera->Connected)
-        {
-            double power, temp;
-            bool err = m_pCamera->GetCoolerStatus(&on, &setpt, &power, &temp);
-            if (!err)
-                ok = true;
-        }
-
-        if (ok)
-        {
-            m_coolerOn->SetValue(on);
-            if (!on)
-            {
-                setpt = pConfig->Profile.GetDouble("/camera/CoolerSetpt", 10.0);
-            }
-            m_coolerSetpt->SetValue((int)floor(setpt));
-        }
-
-        m_coolerOn->Enable(ok);
-        m_coolerSetpt->Enable(ok);
-    }
-<<<<<<< HEAD
-=======
-
-    if (m_pCamera->MaxADUIsKnown)
-    {
-        m_camMaxADU->SetValue(wxString::Format("%d", m_pCamera->GetMaxADU()));
-    }
-    else
-    {
-        if (m_pCamera->BitsPerPixel() > 0)
-            m_camMaxADU->SetValue(wxString::Format("%d", (int) std::pow(2, (int)m_pCamera->BitsPerPixel()) - 1));
-        else
-            m_camMaxADU->SetValue(wxString::Format("%d", 0));
-    }
->>>>>>> d43fc249
-}
-
-void CameraConfigDialogCtrlSet::UnloadValues()
-{
-    assert(m_pCamera);
-
-    if (m_pCamera->HasSubframes)
-    {
-        m_pCamera->UseSubframes = m_pUseSubframes->GetValue();
-        pConfig->Profile.SetBoolean("/camera/UseSubframes", m_pCamera->UseSubframes);
-    }
-
-    if (m_pCamera->HasGainControl)
-    {
-        m_pCamera->SetCameraGain(m_pCameraGain->GetValue());
-    }
-
-    if (m_binning)
-    {
-        int idx = m_binning->GetSelection();
-        m_pCamera->SetBinning(idx + 1);
-    }
-
-    m_pCamera->SetTimeoutMs(m_timeoutVal->GetValue() * 1000);
-
-    if (m_pCamera->HasDelayParam)
-    {
-        m_pCamera->ReadDelay = m_pDelay->GetValue();
-        pConfig->Profile.SetInt("/camera/ReadDelay", m_pCamera->ReadDelay);
-    }
-
-    if (m_pCamera->HasPortNum)
-    {
-        switch (m_pPortNum->GetSelection())
-        {
-        case 0:
-            m_pCamera->Port = 0x378;
-            break;
-        case 1:
-            m_pCamera->Port = 0x3BC;
-            break;
-        case 2:
-            m_pCamera->Port = 0x278;
-            break;
-        case 3:
-            m_pCamera->Port = 1;
-            break;
-        case 4:
-            m_pCamera->Port = 2;
-            break;
-        case 5:
-            m_pCamera->Port = 3;
-            break;
-        case 6:
-            m_pCamera->Port = 4;
-            break;
-        }
-    }
-
-    m_pCamera->SetCameraPixelSize(m_pPixelSize->GetValue());
-
-    m_pCamera->SetSaturationByADU(m_SaturationByADU->GetValue());
-    if (m_SaturationByADU->GetValue())
-    {
-        long val = 0;
-        m_camSaturationADU->GetValue().ToLong(&val);
-        if (val > 0)
-        {
-            // Need to check this here before cast from long to unsigned short
-            if (m_pCamera->BitsPerPixel() > 0)
-                val = wxMin(val, std::pow(2.0, (int)m_pCamera->BitsPerPixel()) - 1);
-            else
-                val = wxMin(val, 65535);
-            m_pCamera->SetSaturationADU((unsigned short)val);
-        }
-        else
-        {
-            // user-entered zero treated as 'set to default'
-            if (m_pCamera->BitsPerPixel() > 0)
-                m_pCamera->SetSaturationADU(std::pow(2.0, (int)m_pCamera->BitsPerPixel()) - 1);
-            m_pCamera->SetSaturationByADU(false);
-        }
-    }
-<<<<<<< HEAD
-=======
-    else
-    {
-        m_pCamera->SetMaxADU(false, 0);
-    }
->>>>>>> d43fc249
-
-    if (m_pCamera->HasCooler)
-    {
-        bool on = m_coolerOn->GetValue();
-        m_pCamera->SetCoolerOn(on);
-        double setpt = (double) m_coolerSetpt->GetValue();
-        m_pCamera->SetCoolerSetpoint(setpt);
-        pConfig->Profile.SetDouble("/camera/CoolerSetpt", setpt);
-    }
-
-    pFrame->pStatsWin->UpdateCooler();
-}
-
-double CameraConfigDialogCtrlSet::GetPixelSize()
-{
-    return m_pPixelSize->GetValue();
-}
-
-void CameraConfigDialogCtrlSet::SetPixelSize(double val)
-{
-    m_pPixelSize->SetValue(val);
-}
-
-int CameraConfigDialogCtrlSet::GetBinning()
-{
-    return m_binning ? m_binning->GetSelection() + 1 : 1;
-}
-
-void CameraConfigDialogCtrlSet::SetBinning(int binning)
-{
-    if (m_binning)
-        m_binning->Select(binning - 1);
-}
-
-void GuideCamera::GetBinningOpts(int maxBin, wxArrayString *opts)
-{
-    for (int i = 1; i <= maxBin; i++)
-        opts->Add(wxString::Format("%d", i));
-}
-
-wxString GuideCamera::GetSettingsSummary()
-{
-    int darkDur;
-
-    { // lock scope
-        wxCriticalSectionLocker lck(DarkFrameLock);
-        darkDur = CurrentDarkFrame ? CurrentDarkFrame->ImgExpDur : 0;
-    } // lock scope
-
-    // return a loggable summary of current camera settings
-    wxString pixelSizeStr;
-    if (m_pixelSize == DefaultPixelSize)
-        pixelSizeStr = _("unspecified");
-    else
-        pixelSizeStr = wxString::Format(_("%0.1f um"), m_pixelSize);
-
-    return wxString::Format("Camera = %s, gain = %d%s%s, full size = %d x %d, %s, %s, pixel size = %s\n",
-                            Name, GuideCameraGain,
-                            HasDelayParam ? wxString::Format(", delay = %d", ReadDelay) : "",
-                            HasPortNum ? wxString::Format(", port = 0x%hx", Port) : "",
-                            FullSize.GetWidth(), FullSize.GetHeight(),
-                            darkDur ? wxString::Format("have dark, dark dur = %d", darkDur) : "no dark",
-                            (CurrentDefectMap) ? "defect map in use" : "no defect map",
-                            pixelSizeStr);
-}
-
-void GuideCamera::AddDark(usImage *dark)
-{
-    int const expdur = dark->ImgExpDur;
-
-    { // lock scope
-        wxCriticalSectionLocker lck(DarkFrameLock);
-
-        // free the prior dark with this exposure duration
-        ExposureImgMap::iterator pos = Darks.find(expdur);
-        if (pos != Darks.end())
-        {
-            usImage *prior = pos->second;
-            if (prior == CurrentDarkFrame)
-                CurrentDarkFrame = dark;
-            delete prior;
-        }
-
-    } // lock scope
-
-    Darks[expdur] = dark;
-}
-
-void GuideCamera::SelectDark(int exposureDuration)
-{
-    // select the dark frame with the smallest exposure >= the requested exposure.
-    // if there are no darks with exposures > the select exposure, select the dark with the greatest exposure
-
-    wxCriticalSectionLocker lck(DarkFrameLock);
-
-    CurrentDarkFrame = 0;
-    for (ExposureImgMap::const_iterator it = Darks.begin(); it != Darks.end(); ++it)
-    {
-        CurrentDarkFrame = it->second;
-        if (it->first >= exposureDuration)
-            break;
-    }
-}
-
-void GuideCamera::GetDarklibProperties(int *pNumDarks, double *pMinExp, double *pMaxExp)
-{
-    double minExp = 9999.0;
-    double maxExp = -9999.0;
-    int ct = 0;
-
-    { // lock scope
-        wxCriticalSectionLocker lck(DarkFrameLock);
-
-        for (auto it = Darks.begin(); it != Darks.end(); ++it)
-        {
-            if (it->first < minExp)
-                minExp = it->first;
-            if (it->first > maxExp)
-                maxExp = it->first;
-            ++ct;
-        }
-    } // lock scope
-
-    *pNumDarks = ct;
-    *pMinExp = minExp;
-    *pMaxExp = maxExp;
-}
-
-void GuideCamera::ClearDefectMap()
-{
-    wxCriticalSectionLocker lck(DarkFrameLock);
-
-    if (CurrentDefectMap)
-    {
-        Debug.AddLine("Clearing defect map...");
-        delete CurrentDefectMap;
-        CurrentDefectMap = NULL;
-    }
-}
-
-void GuideCamera::SetDefectMap(DefectMap *defectMap)
-{
-    wxCriticalSectionLocker lck(DarkFrameLock);
-    delete CurrentDefectMap;
-    CurrentDefectMap = defectMap;
-}
-
-void GuideCamera::ClearDarks()
-{
-    wxCriticalSectionLocker lck(DarkFrameLock);
-    while (!Darks.empty())
-    {
-        ExposureImgMap::iterator it = Darks.begin();
-        delete it->second;
-        Darks.erase(it);
-    }
-    CurrentDarkFrame = NULL;
-}
-
-void GuideCamera::SubtractDark(usImage& img)
-{
-    // dark subtraction is done in the camera worker thread, so we need to acquire the
-    // DarkFrameLock to protect against the dark frame disappearing when the main
-    // thread does "Load Darks" or "Clear Darks"
-
-    wxCriticalSectionLocker lck(DarkFrameLock);
-
-    if (CurrentDefectMap)
-    {
-        RemoveDefects(img, *CurrentDefectMap);
-    }
-    else if (CurrentDarkFrame)
-    {
-        Subtract(img, *CurrentDarkFrame);
-    }
-}
-
-static void InitiateReconnect()
-{
-    WorkerThread *thr = WorkerThread::This();
-    if (thr)
-    {
-        // Defer sending the completion of exposure message until after
-        // the camera re-connecttion attempt
-        thr->SetSkipExposeComplete();
-    }
-    pFrame->TryReconnect();
-}
-
-void GuideCamera::DisconnectWithAlert(CaptureFailType type)
-{
-    switch (type) 
-    {
-    case CAPT_FAIL_MEMORY:
-        DisconnectWithAlert(_("Memory allocation error during capture"), NO_RECONNECT);
-        break;
-
-    case CAPT_FAIL_TIMEOUT:
-        {
-            wxString msg(wxString::Format(_("After %.1f sec the camera has not completed a %.1f sec exposure, so "
-                "it has been disconnected to prevent other problems. "
-                "If you think the hardware is working correctly, you can increase the "
-                "timeout period on the Camera tab of the Advanced Settings Dialog."),
-                (pFrame->RequestedExposureDuration() + m_timeoutMs) / 1000.,
-                pFrame->RequestedExposureDuration() / 1000.));
-
-            DisconnectWithAlert(msg, RECONNECT);
-        }
-        break;
-    }
-}
-
-void GuideCamera::DisconnectWithAlert(const wxString& msg, ReconnectType reconnect)
-{
-    Disconnect();
-
-    pFrame->UpdateStateLabels();
-
-    if (reconnect == RECONNECT)
-    {
-        pFrame->Alert(msg + "\n" + _("PHD will make several attempts to re-connect the camera."));
-        InitiateReconnect();
-    }
-    else
-    {
-        pFrame->Alert(msg + "\n" + _("The camera has been disconnected. Please resolve the problem and re-connect the camera."));
-    }
-}
-
-void GuideCamera::InitCapture()
-{
-}
-
-bool GuideCamera::Capture(GuideCamera *camera, int duration, usImage& img, int captureOptions, const wxRect& subframe)
-{
-    img.InitImgStartTime();
-    img.BitsPerPixel = camera->BitsPerPixel();
-    img.ImgExpDur = duration;
-    bool err = camera->Capture(duration, img, captureOptions, subframe);
-    return err;
-}
-
-bool GuideCamera::ST4HasGuideOutput(void)
-{
-    return m_hasGuideOutput;
-}
-
-bool GuideCamera::ST4HostConnected(void)
-{
-    return Connected;
-}
-
-bool GuideCamera::ST4HasNonGuiMove(void)
-{
-    // should never be called
-
-    assert(false);
-    return true;
-}
-
-bool GuideCamera::ST4PulseGuideScope(int direction, int duration)
-{
-    // should never be called
-
-    assert(false);
-    return true;
-}
+/*
+ *  camera.cpp
+ *  PHD Guiding
+ *
+ *  Created by Craig Stark.
+ *  Copyright (c) 2006-2010 Craig Stark.
+ *  All rights reserved.
+ *
+ *  This source code is distributed under the following "BSD" license
+ *  Redistribution and use in source and binary forms, with or without
+ *  modification, are permitted provided that the following conditions are met:
+ *    Redistributions of source code must retain the above copyright notice,
+ *     this list of conditions and the following disclaimer.
+ *    Redistributions in binary form must reproduce the above copyright notice,
+ *     this list of conditions and the following disclaimer in the
+ *     documentation and/or other materials provided with the distribution.
+ *    Neither the name of Craig Stark, Stark Labs nor the names of its
+ *     contributors may be used to endorse or promote products derived from
+ *     this software without specific prior written permission.
+ *
+ *  THIS SOFTWARE IS PROVIDED BY THE COPYRIGHT HOLDERS AND CONTRIBUTORS "AS IS"
+ *  AND ANY EXPRESS OR IMPLIED WARRANTIES, INCLUDING, BUT NOT LIMITED TO, THE
+ *  IMPLIED WARRANTIES OF MERCHANTABILITY AND FITNESS FOR A PARTICULAR PURPOSE
+ *  ARE DISCLAIMED. IN NO EVENT SHALL THE COPYRIGHT HOLDER OR CONTRIBUTORS BE
+ *  LIABLE FOR ANY DIRECT, INDIRECT, INCIDENTAL, SPECIAL, EXEMPLARY, OR
+ *  CONSEQUENTIAL DAMAGES (INCLUDING, BUT NOT LIMITED TO, PROCUREMENT OF
+ *  SUBSTITUTE GOODS OR SERVICES; LOSS OF USE, DATA, OR PROFITS; OR BUSINESS
+ *  INTERRUPTION) HOWEVER CAUSED AND ON ANY THEORY OF LIABILITY, WHETHER IN
+ *  CONTRACT, STRICT LIABILITY, OR TORT (INCLUDING NEGLIGENCE OR OTHERWISE)
+ *  ARISING IN ANY WAY OUT OF THE USE OF THIS SOFTWARE, EVEN IF ADVISED OF THE
+ *  POSSIBILITY OF SUCH DAMAGE.
+ *
+ */
+
+// General camera routines not specific to any one cam
+
+#include "phd.h"
+#include "camera.h"
+#include <wx/stdpaths.h>
+
+static const int DefaultGuideCameraGain = 95;
+static const int DefaultGuideCameraTimeoutMs = 15000;
+static const bool DefaultUseSubframes = false;
+static const double DefaultPixelSize = 0.0;
+static const int DefaultReadDelay = 150;
+static const bool DefaultLoadDarks = true;
+static const bool DefaultLoadDMap = false;
+
+wxSize UNDEFINED_FRAME_SIZE = wxSize(0, 0);
+
+#if defined (ATIK16)
+ #include "cam_ATIK16.h"
+#endif
+
+#if defined (LE_SERIAL_CAMERA)
+ #include "cam_LESerialWebcam.h"
+#endif
+
+#if defined (LE_PARALLEL_CAMERA)
+ #include "cam_LEParallelwebcam.h"
+#endif
+
+#if defined (LE_LXUSB_CAMERA)
+ #include "cam_LELXUSBwebcam.h"
+#endif
+
+#if defined (SAC42)
+ #include "cam_SAC42.h"
+#endif
+
+#if defined (QGUIDE)
+ #include "cam_QGuide.h"
+#endif
+
+#if defined (CAM_QHY5)
+# include "cam_qhy5.h"
+#endif
+
+#if defined (QHY5II)
+ #include "cam_QHY5II.h"
+#endif
+
+#if defined (ZWO_ASI)
+ #include "cam_ZWO.h"
+#endif
+
+#if defined (ALTAIR)
+#include "cam_Altair.h"
+#endif
+
+#if defined (QHY5LII)
+ #include "cam_QHY5LII.h"
+#endif
+
+#if defined (ORION_DSCI)
+ #include "cam_StarShootDSCI.h"
+#endif
+
+#if defined (OS_PL130)
+#include "cam_OSPL130.h"
+#endif
+
+#if defined (VFW_CAMERA)
+ #include "cam_VFW.h"
+#endif
+
+#if defined (OPENCV_CAMERA)
+#include "cam_opencv.h"
+#endif
+
+#if defined (WDM_CAMERA)
+ #include "cam_WDM.h"
+#endif
+
+#if defined (STARFISH)
+ #include "cam_Starfish.h"
+#endif
+
+#if defined (SXV)
+#include "cam_SXV.h"
+#endif
+
+#if defined (SBIG)
+ #include "cam_SBIG.h"
+#endif
+
+#if defined (NEB_SBIG)
+#include "cam_NebSBIG.h"
+#endif
+
+#if defined (FIREWIRE)
+#include "cam_Firewire.h"
+#endif
+
+//#if defined (SIMULATOR)
+#include "cam_simulator.h"
+//#endif
+
+#if defined (MEADE_DSI)
+#include "cam_MeadeDSI.h"
+#endif
+
+#if defined (SSAG)
+#include "cam_SSAG.h"
+#endif
+
+#if defined (OPENSSAG)
+#include "cam_openssag.h"
+#endif
+
+#if defined (KWIQGUIDER)
+#include "cam_KWIQGuider.h"
+#endif
+
+#if defined (SSPIAG)
+#include "cam_SSPIAG.h"
+#endif
+
+#if defined (INOVA_PLC)
+#include "cam_INovaPLC.h"
+#endif
+
+#if defined (ASCOM_LATECAMERA)
+ #include "cam_ascomlate.h"
+#endif
+
+#if defined (INDI_CAMERA)
+#include "cam_INDI.h"
+#endif
+
+#if defined(SBIGROTATOR_CAMERA)
+#include "cam_sbigrotator.h"
+#endif
+
+#if defined (V4L_CAMERA)
+#include "cam_VIDEODEVICE.h"
+extern "C" {
+#include <libudev.h>
+}
+#endif
+
+const wxString GuideCamera::DEFAULT_CAMERA_ID = wxEmptyString;
+
+double GuideCamera::GetProfilePixelSize(void)
+{
+    return pConfig->Profile.GetDouble("/camera/pixelsize", DefaultPixelSize);
+}
+
+GuideCamera::GuideCamera(void)
+{
+    Connected = false;
+    m_hasGuideOutput = false;
+    PropertyDialogType = PROPDLG_NONE;
+    HasPortNum = false;
+    HasDelayParam = false;
+    HasGainControl = false;
+    HasShutter = false;
+    ShutterClosed = false;
+    HasSubframes = false;
+    HasCooler = false;
+    FullSize = UNDEFINED_FRAME_SIZE;
+    UseSubframes = pConfig->Profile.GetBoolean("/camera/UseSubframes", DefaultUseSubframes);
+    ReadDelay = pConfig->Profile.GetInt("/camera/ReadDelay", DefaultReadDelay);
+    GuideCameraGain = pConfig->Profile.GetInt("/camera/gain", DefaultGuideCameraGain);
+    m_timeoutMs = pConfig->Profile.GetInt("/camera/TimeoutMs", DefaultGuideCameraTimeoutMs);
+    saturationADU = (unsigned short) wxMin(pConfig->Profile.GetInt("/camera/MaxADU", 0), 65535);
+    saturationByMaxADU = pConfig->Profile.GetBoolean("/camera/SaturationByAdu", false);
+    m_pixelSize = GetProfilePixelSize();
+    MaxBinning = 1;
+    Binning = pConfig->Profile.GetInt("/camera/binning", 1);
+    CurrentDarkFrame = NULL;
+    CurrentDefectMap = NULL;
+}
+
+GuideCamera::~GuideCamera(void)
+{
+    ClearDarks();
+    ClearDefectMap();
+}
+
+static int CompareNoCase(const wxString& first, const wxString& second)
+{
+    return first.CmpNoCase(second);
+}
+
+wxArrayString GuideCamera::List(void)
+{
+    wxArrayString CameraList;
+
+    CameraList.Add(_("None"));
+#if defined (ASCOM_LATECAMERA)
+    wxArrayString ascomCameras = Camera_ASCOMLateClass::EnumAscomCameras();
+    for (unsigned int i = 0; i < ascomCameras.Count(); i++)
+        CameraList.Add(ascomCameras[i]);
+#endif
+#if defined (ATIK16)
+    CameraList.Add(_T("Atik 16 series, mono"));
+    CameraList.Add(_T("Atik 16 series, color"));
+#endif
+#if defined (ATIK_GEN3)
+    CameraList.Add(_T("Atik Gen3, mono"));
+    CameraList.Add(_T("Atik Gen3, color"));
+#endif
+#if defined (QGUIDE)
+    CameraList.Add(_T("CCD Labs Q-Guider"));
+#endif
+#if defined (STARFISH)
+    CameraList.Add(_T("Fishcamp Starfish"));
+#endif
+#if defined (INOVA_PLC)
+    CameraList.Add(_T("i-Nova PLC-M"));
+#endif
+#if defined (SSAG)
+    CameraList.Add(_T("StarShoot Autoguider"));
+#endif
+#if defined (SSPIAG)
+    CameraList.Add(_T("StarShoot Planetary Imager & Autoguider"));
+#endif
+#if defined (OS_PL130)
+    CameraList.Add(_T("Opticstar PL-130M"));
+    CameraList.Add(_T("Opticstar PL-130C"));
+#endif
+#if defined (ORION_DSCI)
+    CameraList.Add(_T("Orion StarShoot DSCI"));
+#endif
+#if defined (OPENSSAG)
+    CameraList.Add(_T("Orion StarShoot Autoguider"));
+#endif
+#if defined (KWIQGUIDER)
+    CameraList.Add(_T("KWIQGuider"));
+#endif
+#if defined (QGUIDE)
+    CameraList.Add(_T("MagZero MZ-5"));
+#endif
+#if defined (MEADE_DSI)
+    CameraList.Add(_T("Meade DSI I, II, or III"));
+#endif
+#if defined (CAM_QHY5)
+    CameraList.Add(_T("QHY 5"));
+#endif
+#if defined (QHY5II)
+    CameraList.Add(_T("QHY 5-II"));
+#endif
+#if defined (QHY5LII)
+    CameraList.Add(_T("QHY 5L-II Mono"));
+    CameraList.Add(_T("QHY 5L-II Color"));
+#endif
+#if defined (ALTAIR)
+	CameraList.Add(_T("Altair Camera"));
+#endif
+#if defined (ZWO_ASI)
+    CameraList.Add(_T("ZWO ASI Camera"));
+#endif
+#if defined (SAC42)
+    CameraList.Add(_T("SAC4-2"));
+#endif
+#if defined (SBIG)
+    CameraList.Add(_T("SBIG"));
+#endif
+#if defined (SBIGROTATOR_CAMERA)
+    CameraList.Add(_T("SBIG Rotator"));
+#endif
+#if defined (SXV)
+    CameraList.Add(_T("Starlight Xpress SXV"));
+#endif
+#if defined (FIREWIRE)
+    CameraList.Add(_T("The Imaging Source (DCAM Firewire)"));
+#endif
+#if defined (OPENCV_CAMERA)
+    CameraList.Add(_T("OpenCV webcam 1"));
+    CameraList.Add(_T("OpenCV webcam 2"));
+#endif
+#if defined (WDM_CAMERA)
+    CameraList.Add(_T("Windows WDM-style webcam camera"));
+#endif
+#if defined (VFW_CAMERA)
+    CameraList.Add(_T("Windows VFW-style webcam camera (older & SAC8)"));
+#endif
+#if defined (LE_LXUSB_CAMERA)
+    CameraList.Add(_T("Long exposure LXUSB webcam"));
+#endif
+#if defined (LE_PARALLEL_CAMERA)
+    CameraList.Add(_T("Long exposure Parallel webcam"));
+#endif
+#if defined (LE_SERIAL_CAMERA)
+    CameraList.Add(_T("Long exposure Serial webcam"));
+#endif
+#if defined (INDI_CAMERA)
+    CameraList.Add(_T("INDI Camera"));
+#endif
+#if defined (V4L_CAMERA)
+    if (true == Camera_VIDEODEVICE.ProbeDevices()) {
+        CameraList.Add(_T("V4L(2) Camera"));
+    }
+#endif
+#if defined (SIMULATOR)
+    CameraList.Add(_T("Simulator"));
+#endif
+
+#if defined (NEB_SBIG)
+    CameraList.Add(_T("Guide chip on SBIG cam in Nebulosity"));
+#endif
+
+    CameraList.Sort(&CompareNoCase);
+
+    return CameraList;
+}
+
+GuideCamera *GuideCamera::Factory(const wxString& choice)
+{
+    GuideCamera *pReturn = NULL;
+
+    try
+    {
+        if (choice.IsEmpty())
+        {
+            throw ERROR_INFO("CameraFactory called with choice.IsEmpty()");
+        }
+
+        Debug.AddLine(wxString::Format("CameraFactory(%s)", choice));
+
+        if (false) // so else ifs can follow
+        {
+        }
+#if defined (ASCOM_LATECAMERA)
+        // do ascom first since it includes many choices, some of which match other choices below (like Simulator)
+        else if (choice.Find(_T("ASCOM")) != wxNOT_FOUND) {
+            pReturn = new Camera_ASCOMLateClass(choice);
+        }
+#endif
+        else if (choice.Find(_("None")) + 1) {
+        }
+        else if (choice.Find(_T("Simulator")) + 1) {
+            pReturn = new Camera_SimClass();
+        }
+#if defined (SAC42)
+        else if (choice.Find(_T("SAC4-2")) + 1) {
+            pReturn = new Camera_SAC42Class();
+        }
+#endif
+#if defined (ATIK16)
+        else if (choice.Find(_T("Atik 16 series")) + 1) {
+            Camera_Atik16Class *pNewGuideCamera = new Camera_Atik16Class();
+            pNewGuideCamera->HSModel = false;
+            if (choice.Find(_T("color")))
+                pNewGuideCamera->Color = true;
+            else
+                pNewGuideCamera->Color = false;
+            pReturn = pNewGuideCamera;
+        }
+#endif
+#if defined (ATIK_GEN3)
+        else if (choice.Find(_T("Atik Gen3")) + 1) {
+            Camera_Atik16Class *pNewGuideCamera = new Camera_Atik16Class();
+            pNewGuideCamera->HSModel = true;
+            if (choice.Find(_T("color")))
+                pNewGuideCamera->Color = true;
+            else
+                pNewGuideCamera->Color = false;
+            pReturn = pNewGuideCamera;
+        }
+#endif
+#if defined (QGUIDE)
+        else if (choice.Find(_T("CCD Labs Q-Guider")) + 1) {
+            pReturn = new Camera_QGuiderClass();
+            pReturn->Name = _T("Q-Guider");
+        }
+        else if (choice.Find(_T("MagZero MZ-5")) + 1) {
+            pReturn = new Camera_QGuiderClass();
+            pReturn->Name = _T("MagZero MZ-5");
+        }
+#endif
+#if defined (QHY5II)
+        else if (choice.Find(_T("QHY 5-II")) + 1) {
+            pReturn = new Camera_QHY5IIClass();
+        }
+#endif
+#if defined (QHY5LII)
+        else if (choice.Find(_T("QHY 5L-II Mono")) != wxNOT_FOUND)
+            pReturn = new Camera_QHY5LIIM();
+        else if (choice.Find(_T("QHY 5L-II Color")) != wxNOT_FOUND)
+            pReturn = new Camera_QHY5LIIC();
+#endif
+#if defined(ALTAIR)
+		else if (choice.Find(_T("Altair Camera")) + 1)
+		{
+			pReturn = new Camera_Altair();
+		}
+#endif
+#if defined(ZWO_ASI)
+        else if (choice.Find(_T("ZWO ASI Camera")) + 1)
+        {
+            pReturn = new Camera_ZWO();
+        }
+#endif
+#if defined (CAM_QHY5) // must come afer other QHY 5's since this pattern would match them
+        else if (choice.Find(_T("QHY 5")) + 1) {
+            pReturn = new Camera_QHY5Class();
+        }
+#endif
+#if defined (OPENSSAG)
+        else if (choice.Find(_T("Orion StarShoot Autoguider")) + 1) {
+            pReturn = new Camera_OpenSSAGClass();
+        }
+#endif
+#if defined (KWIQGUIDER)
+        else if (choice.Find(_T("KWIQGuider")) + 1) {
+            pReturn = new Camera_KWIQGuiderClass();
+        }
+#endif
+#if defined (SSAG)
+        else if (choice.Find(_T("StarShoot Autoguider")) + 1) {
+            pReturn = new Camera_SSAGClass();
+        }
+#endif
+#if defined (SSPIAG)
+        else if (choice.Find(_T("StarShoot Planetary Imager & Autoguider")) + 1) {
+            pReturn = new Camera_SSPIAGClass();
+        }
+#endif
+#if defined (ORION_DSCI)
+        else if (choice.Find(_T("Orion StarShoot DSCI")) + 1) {
+            pReturn = new Camera_StarShootDSCIClass();
+        }
+#endif
+#if defined (OPENCV_CAMERA)
+        else if (choice.Find(_T("OpenCV webcam")) + 1) {
+            int dev = 0;
+            if (choice.Find(_T("2")) + 1)
+            {
+                dev = 1;
+            }
+            pReturn = new Camera_OpenCVClass(dev);
+        }
+#endif
+#if defined (WDM_CAMERA)
+        else if (choice.Find(_T("Windows WDM")) + 1) {
+            pReturn = new Camera_WDMClass();
+        }
+#endif
+#if defined (VFW_CAMERA)
+        else if (choice.Find(_T("Windows VFW")) + 1) {
+            pReturn = new Camera_VFWClass();
+        }
+#endif
+#if defined (LE_SERIAL_CAMERA)
+        else if (choice.Find(_T("Long exposure Serial webcam")) + 1) {
+            pReturn = new Camera_LESerialWebcamClass();
+        }
+#endif
+#if defined (LE_PARALLEL_CAMERA)
+        else if (choice.Find( _T("Long exposure Parallel webcam")) + 1) {
+            pReturn = new Camera_LEParallelWebcamClass();
+        }
+#endif
+#if defined (LE_LXUSB_CAMERA)
+        else if (choice.Find( _T("Long exposure LXUSB webcam")) + 1) {
+            pReturn = new Camera_LELxUsbWebcamClass();
+        }
+#endif
+#if defined (MEADE_DSI)
+        else if (choice.Find(_T("Meade DSI I, II, or III")) + 1) {
+            pReturn = new Camera_DSIClass();
+        }
+#endif
+#if defined (STARFISH)
+        else if (choice.Find(_T("Fishcamp Starfish")) + 1) {
+            pReturn = new Camera_StarfishClass();
+        }
+#endif
+#if defined (SXV)
+        else if (choice.Find(_T("Starlight Xpress SXV")) + 1) {
+            pReturn = new Camera_SXVClass();
+        }
+#endif
+#if defined (OS_PL130)
+        else if (choice.Find(_T("Opticstar PL-130M")) + 1) {
+            Camera_OSPL130.Color=false;
+            Camera_OSPL130.Name=_T("Opticstar PL-130M");
+            pReturn = new Camera_OSPL130Class();
+        }
+        else if (choice.Find(_T("Opticstar PL-130C")) + 1) {
+            Camera_OSPL130.Color=true;
+            Camera_OSPL130.Name=_T("Opticstar PL-130C");
+            pReturn = new Camera_OSPL130Class();
+        }
+#endif
+#if defined (NEB_SBIG)
+        else if (choice.Find(_T("Nebulosity")) + 1) {
+            pReturn = new Camera_NebSBIGClass();
+        }
+#endif
+#if defined (SBIGROTATOR_CAMERA)
+        // must go above SBIG
+        else if (choice.Find(_T("SBIG Rotator")) + 1) {
+            pReturn = new Camera_SBIGRotatorClass();
+        }
+#endif
+#if defined (SBIG)
+        else if (choice.Find(_T("SBIG")) + 1) {
+            pReturn = new Camera_SBIGClass();
+        }
+#endif
+#if defined (FIREWIRE)
+        else if (choice.Find(_T("The Imaging Source (DCAM Firewire)")) + 1) {
+            pReturn = new Camera_FirewireClass();
+        }
+#endif
+#if defined (INOVA_PLC)
+        else if (choice.Find(_T("i-Nova PLC-M")) + 1) {
+            pReturn = new Camera_INovaPLCClass();
+        }
+#endif
+#if defined (INDI_CAMERA)
+        else if (choice.Find(_T("INDI Camera")) + 1) {
+            pReturn = new Camera_INDIClass();
+        }
+#endif
+#if defined (V4L_CAMERA)
+        else if (choice.Find(_T("V4L(2) Camera")) + 1) {
+            // There is at least ONE V4L(2) device ... let's find out exactly
+            DeviceInfo *deviceInfo = NULL;
+
+            if (1 == Camera_VIDEODEVICE.NumberOfDevices()) {
+                deviceInfo = Camera_VIDEODEVICE.GetDeviceAtIndex(0);
+
+                Camera_VIDEODEVICE.SetDevice(deviceInfo->getDeviceName());
+                Camera_VIDEODEVICE.SetVendor(deviceInfo->getVendorId());
+                Camera_VIDEODEVICE.SetModel(deviceInfo->getModelId());
+
+                Camera_VIDEODEVICE.Name = deviceInfo->getProduct();
+            } else {
+                wxArrayString choices;
+                int choice = 0;
+
+                if (-1 != (choice = wxGetSinglechoiceIndex(_("Select your camera"), _T("V4L(2) devices"), Camera_VIDEODEVICE.GetProductArray(choices)))) {
+                    deviceInfo = Camera_VIDEODEVICE.GetDeviceAtIndex(choice);
+
+                    Camera_VIDEODEVICE.SetDevice(deviceInfo->getDeviceName());
+                    Camera_VIDEODEVICE.SetVendor(deviceInfo->getVendorId());
+                    Camera_VIDEODEVICE.SetModel(deviceInfo->getModelId());
+
+                    Camera_VIDEODEVICE.Name = deviceInfo->getProduct();
+                } else {
+                    throw ERROR_INFO("Camerafactory invalid V4L choice");
+                }
+            }
+
+            pReturn = new Camera_VIDEODEVICEClass();
+        }
+#endif
+        else {
+            throw ERROR_INFO("CameraFactory: Unknown camera choice");
+        }
+    }
+    catch (const wxString& Msg)
+    {
+        POSSIBLY_UNUSED(Msg);
+        if (pReturn)
+        {
+            delete pReturn;
+            pReturn = NULL;
+        }
+    }
+
+    return pReturn;
+}
+
+bool GuideCamera::HandleSelectCameraButtonClick(wxCommandEvent&)
+{
+    return false; // not handled
+}
+
+bool GuideCamera::EnumCameras(wxArrayString& names, wxArrayString& ids)
+{
+    names.clear();
+    names.push_back(wxString::Format(_("Camera %d"), 1));
+    ids.clear();
+    ids.push_back(DEFAULT_CAMERA_ID);
+
+    return false;
+}
+
+int GuideCamera::GetCameraGain(void)
+{
+    return GuideCameraGain;
+}
+
+bool GuideCamera::SetCameraGain(int cameraGain)
+{
+    bool bError = false;
+
+    try
+    {
+        if (cameraGain <= 0)
+        {
+            throw ERROR_INFO("cameraGain <= 0");
+        }
+        GuideCameraGain = cameraGain;
+    }
+    catch (const wxString& Msg)
+    {
+        POSSIBLY_UNUSED(Msg);
+        bError = true;
+        GuideCameraGain = DefaultGuideCameraGain;
+    }
+
+    pConfig->Profile.SetInt("/camera/gain", GuideCameraGain);
+
+    return bError;
+}
+
+bool GuideCamera::SetBinning(int binning)
+{
+    if (binning < 1)
+        binning = 1;
+    if (binning > MaxBinning)
+        binning = MaxBinning;
+
+    Debug.Write(wxString::Format("camera: set binning = %u\n", (unsigned int) binning));
+
+    Binning = binning;
+    pConfig->Profile.SetInt("/camera/binning", binning);
+
+    return false;
+}
+
+void GuideCamera::SetTimeoutMs(int ms)
+{
+    static const int MIN_TIMEOUT_MS = 5000;
+
+    m_timeoutMs = wxMax(ms, MIN_TIMEOUT_MS);
+
+    pConfig->Profile.SetInt("/camera/TimeoutMs", m_timeoutMs);
+}
+
+unsigned short GuideCamera::GetSaturationADU(void)
+{
+    if (saturationByMaxADU)
+        return saturationADU;
+    else
+        return 0;
+}
+
+unsigned short GuideCamera::GetProfileSaturationADU()
+{
+    unsigned short val = (unsigned short)wxMin(pConfig->Profile.GetInt("/camera/MaxADU", 0), 65535);
+    return val;
+}
+
+void GuideCamera::SetSaturationADU(unsigned short satADU)
+{
+    saturationADU = satADU;
+    pConfig->Profile.SetInt("/camera/MaxADU", satADU);
+}
+
+void GuideCamera::SetSaturationByADU(bool val)
+{
+    saturationByMaxADU = val;
+    if (val)
+        Debug.Write(wxString::Format("Saturation detection set to Max-ADU value: &d\n", val));
+    else
+        Debug.Write("Saturation detection set to star-profile-mode");
+    pConfig->Profile.SetBoolean("/camera/SaturationByAdu", val);
+}
+
+bool GuideCamera::SetCameraPixelSize(double pixel_size)
+{
+    bool bError = false;
+
+    try
+    {
+        if (pixel_size <= 0.0)
+        {
+            throw ERROR_INFO("pixel_size <= 0");
+        }
+
+        m_pixelSize = pixel_size;
+        if (pFrame->pStatsWin)
+            pFrame->pStatsWin->ResetImageSize();
+    }
+    catch (const wxString& Msg)
+    {
+        POSSIBLY_UNUSED(Msg);
+        bError = true;
+        m_pixelSize = DefaultPixelSize;
+    }
+
+    pConfig->Profile.SetDouble("/camera/pixelsize", m_pixelSize);
+
+    return bError;
+}
+
+bool GuideCamera::SetCoolerOn(bool on)
+{
+    return true; // error
+}
+
+bool GuideCamera::SetCoolerSetpoint(double temperature)
+{
+    return true; // error
+}
+
+bool GuideCamera::GetCoolerStatus(bool *on, double *setpoint, double *power, double *temperature)
+{
+    return true; // error
+}
+
+CameraConfigDialogPane *GuideCamera::GetConfigDialogPane(wxWindow *pParent)
+{
+    return new CameraConfigDialogPane(pParent, this);
+}
+
+// Utility function to add the <label, input> pairs to a flexgrid
+static void AddTableEntryPair(wxWindow *parent, wxFlexGridSizer *pTable, const wxString& label, wxWindow *pControl)
+{
+    wxStaticText *pLabel = new wxStaticText(parent, wxID_ANY, label + _(": "), wxPoint(-1, -1), wxSize(-1, -1));
+    pTable->Add(pLabel, 1, wxALL, 5);
+    pTable->Add(pControl, 1, wxALL, 5);
+}
+
+static wxSpinCtrl *NewSpinnerInt(wxWindow *parent, int width, int val, int minval, int maxval, int inc)
+{
+    wxSpinCtrl *pNewCtrl = pFrame->MakeSpinCtrl(parent, wxID_ANY, _T(" "), wxDefaultPosition,
+        wxSize(width, -1), wxSP_ARROW_KEYS, minval, maxval, val);
+    pNewCtrl->SetValue(val);
+    return pNewCtrl;
+}
+
+static wxSpinCtrlDouble *NewSpinnerDouble(wxWindow *parent, int width, double val, double minval, double maxval, double inc,
+                                          const wxString& tooltip)
+{
+    wxSpinCtrlDouble *pNewCtrl = pFrame->MakeSpinCtrlDouble(parent, wxID_ANY, _T(" "), wxDefaultPosition,
+        wxSize(width, -1), wxSP_ARROW_KEYS, minval, maxval, val, inc);
+    pNewCtrl->SetDigits(2);
+    pNewCtrl->SetToolTip(tooltip);
+    return pNewCtrl;
+}
+
+CameraConfigDialogPane::CameraConfigDialogPane(wxWindow *pParent, GuideCamera *pCamera)
+    : ConfigDialogPane(_("Camera Settings"), pParent)
+{
+    m_pParent = pParent;
+}
+
+static void MakeBold(wxControl *ctrl)
+{
+    wxFont font = ctrl->GetFont();
+    font.SetWeight(wxFONTWEIGHT_BOLD);
+    ctrl->SetFont(font);
+}
+
+void CameraConfigDialogPane::LayoutControls(GuideCamera *pCamera, BrainCtrlIdMap& CtrlMap)
+{
+    wxStaticBoxSizer *pGenGroup = new wxStaticBoxSizer(wxVERTICAL, m_pParent, _("General Properties"));
+    wxFlexGridSizer *pTopline = new wxFlexGridSizer(1, 3, 10, 10);
+    // Generic controls
+    wxSizerFlags def_flags = wxSizerFlags(0).Border(wxALL, 10).Expand();
+    pTopline->Add(GetSizerCtrl(CtrlMap, AD_szNoiseReduction));
+    pTopline->Add(GetSizerCtrl(CtrlMap, AD_szTimeLapse), wxSizerFlags(0).Border(wxLEFT, 110).Expand());
+    pGenGroup->Add(pTopline, def_flags);
+    pGenGroup->Add(GetSizerCtrl(CtrlMap, AD_szAutoExposure), def_flags);
+    pGenGroup->Layout();
+
+    // Specific controls
+    wxStaticBoxSizer *pSpecGroup = new wxStaticBoxSizer(wxVERTICAL, m_pParent, _("Camera-Specific Properties"));
+    if (pCamera)
+    {
+        int numItems = 3;
+        if (pCamera->HasGainControl) ++numItems;
+        if (pCamera->HasDelayParam)  ++numItems;
+        if (pCamera->HasPortNum)     ++numItems;
+        if (pCamera->MaxBinning > 1) ++numItems;
+        if (pCamera->HasCooler)      ++numItems;
+        wxFlexGridSizer *pDetailsSizer = new wxFlexGridSizer((numItems + 1) / 2, 3, 15, 15);
+
+        wxSizerFlags spec_flags = wxSizerFlags(0).Border(wxALL, 10).Align(wxVERTICAL).Expand();
+        pDetailsSizer->Add(GetSizerCtrl(CtrlMap, AD_szPixelSize));
+        if (pCamera->HasGainControl)
+            pDetailsSizer->Add(GetSizerCtrl(CtrlMap, AD_szGain));
+        pDetailsSizer->Add(GetSizerCtrl(CtrlMap, AD_szCameraTimeout));
+        if (pCamera->HasDelayParam)
+            pDetailsSizer->Add(GetSizerCtrl(CtrlMap, AD_szDelay));
+        if (pCamera->HasPortNum)
+            pDetailsSizer->Add(GetSizerCtrl(CtrlMap, AD_szPort));
+        if (pCamera->MaxBinning > 1)
+            pDetailsSizer->Add(GetSizerCtrl(CtrlMap, AD_szBinning));
+        if (pCamera->HasSubframes)
+            pDetailsSizer->Add(GetSingleCtrl(CtrlMap, AD_cbUseSubFrames), wxSizerFlags().Border(wxTOP, 3));
+        if (pCamera->HasCooler)
+            pDetailsSizer->Add(GetSizerCtrl(CtrlMap, AD_szCooler));
+        pSpecGroup->Add(pDetailsSizer, spec_flags);
+        pSpecGroup->Layout();
+    }
+    else
+    {
+        wxStaticText *pNoCam = new wxStaticText(m_pParent, wxID_ANY, _("No camera specified"));
+        pSpecGroup->Add(pNoCam, wxSizerFlags().Align(wxALIGN_CENTER_HORIZONTAL));
+        pSpecGroup->Layout();
+
+    }
+    this->Add(pGenGroup, def_flags);
+    if (pCamera)
+    {
+        wxStaticBoxSizer *szSaturationGroup = new wxStaticBoxSizer(wxVERTICAL, m_pParent, _("Star Saturation Detection"));
+        szSaturationGroup->Add(GetSizerCtrl(CtrlMap, AD_szSaturationOptions), wxSizerFlags(0).Border(wxALL, 2).Expand());
+        szSaturationGroup->Layout();
+        this->Add(szSaturationGroup, def_flags);
+    }
+    if (pCamera && !pCamera->Connected)
+    {
+        wxStaticText *pNotConnected = new wxStaticText(m_pParent, wxID_ANY,
+            _("Camera is not connected.  Additional camera properties may be available if you connect to it first."));
+        MakeBold(pNotConnected);
+        this->Add(pNotConnected, wxSizerFlags().Align(wxALIGN_CENTER_HORIZONTAL).Border(wxALL, 10));
+    }
+    this->Add(pSpecGroup, wxSizerFlags(0).Border(wxALL, 10).Expand());
+    this->Layout();
+    Fit(m_pParent);
+}
+
+CameraConfigDialogCtrlSet* GuideCamera::GetConfigDlgCtrlSet(wxWindow *pParent, GuideCamera *pCamera, AdvancedDialog *pAdvancedDialog, BrainCtrlIdMap& CtrlMap)
+{
+    return new CameraConfigDialogCtrlSet(pParent, pCamera, pAdvancedDialog, CtrlMap);
+}
+
+CameraConfigDialogCtrlSet::CameraConfigDialogCtrlSet(wxWindow *pParent, GuideCamera *pCamera, AdvancedDialog *pAdvancedDialog, BrainCtrlIdMap& CtrlMap)
+    : ConfigDialogCtrlSet(pParent, pAdvancedDialog, CtrlMap)
+{
+    int textWidth = StringWidth(_T("0000"));
+    assert(pCamera);
+
+    m_pCamera = pCamera;
+
+    if (m_pCamera->HasSubframes)
+    {
+        m_pUseSubframes = new wxCheckBox(GetParentWindow(AD_cbUseSubFrames), wxID_ANY, _("Use Subframes"));
+        AddCtrl(CtrlMap, AD_cbUseSubFrames, m_pUseSubframes, _("Check to only download subframes (ROIs). Sub-frame size is equal to search region size."));
+    }
+
+    int numRows = (int)m_pCamera->HasGainControl + (int)m_pCamera->HasDelayParam + (int)m_pCamera->HasPortNum + 1;
+
+    // Pixel size always
+    m_pPixelSize = NewSpinnerDouble(GetParentWindow(AD_szPixelSize), textWidth, m_pCamera->GetCameraPixelSize(), 0.0, 99.9, 0.1,
+        _("Guide camera un-binned pixel size in microns. Used with the guide telescope focal length to display guiding error in arc-seconds."));
+    AddLabeledCtrl(CtrlMap, AD_szPixelSize, _("Pixel size"), m_pPixelSize, "");
+
+    // Gain control
+    if (m_pCamera->HasGainControl)
+    {
+        m_pCameraGain = NewSpinnerInt(GetParentWindow(AD_szGain), textWidth, 100, 0, 100, 1);
+        AddLabeledCtrl(CtrlMap, AD_szGain, _("Camera gain"), m_pCameraGain, _("Camera gain, default = 95 % , lower if you experience noise or wish to guide on a very bright star. Not available on all cameras."));
+    }
+
+    // Binning
+    m_binning = 0;
+    if (m_pCamera->MaxBinning > 1)
+    {
+        wxArrayString opts;
+        m_pCamera->GetBinningOpts(&opts);
+        int width = StringArrayWidth(opts);
+        m_binning = new wxChoice(GetParentWindow(AD_szBinning), wxID_ANY, wxDefaultPosition,
+            wxSize(width + 35, -1), opts);
+        AddLabeledCtrl(CtrlMap, AD_szBinning, _("Binning"), m_binning, _("Camera pixel binning"));
+    }
+
+    // Delay parameter
+    if (m_pCamera->HasDelayParam)
+    {
+        m_pDelay = NewSpinnerInt(GetParentWindow(AD_szDelay), textWidth, 5, 0, 250, 150);
+        AddLabeledCtrl(CtrlMap, AD_szDelay, _("Delay"), m_pDelay, _("LE Read Delay (ms) , Adjust if you get dropped frames"));
+    }
+
+    // Port number
+    if (m_pCamera->HasPortNum)
+    {
+        wxString port_choices[] = {
+            _T("Port 378"), _T("Port 3BC"), _T("Port 278"), _T("COM1"), _T("COM2"), _T("COM3"), _T("COM4"),
+            _T("COM5"), _T("COM6"), _T("COM7"), _T("COM8"), _T("COM9"), _T("COM10"), _T("COM11"), _T("COM12"),
+            _T("COM13"), _T("COM14"), _T("COM15"), _T("COM16"),
+        };
+
+        int width = StringArrayWidth(port_choices, WXSIZEOF(port_choices));
+        m_pPortNum = new wxChoice(GetParentWindow(AD_szPort), wxID_ANY, wxDefaultPosition,
+            wxSize(width + 35, -1), WXSIZEOF(port_choices), port_choices);
+        AddLabeledCtrl(CtrlMap, AD_szPort, _("LE Port"), m_pPortNum, _("Port number for long-exposure control"));
+    }
+
+    // Cooler settings
+    if (m_pCamera->HasCooler)
+    {
+        wxSizer *sz = new wxBoxSizer(wxHORIZONTAL);
+        m_coolerOn = new wxCheckBox(GetParentWindow(AD_szCooler), wxID_ANY, _("Cooler On"));
+        m_coolerOn->SetToolTip(_("Turn camera cooler on or off"));
+        sz->Add(m_coolerOn, wxSizerFlags().Align(wxALIGN_CENTER_VERTICAL).Border(wxRIGHT));
+        m_coolerSetpt = NewSpinnerInt(GetParentWindow(AD_szDelay), textWidth, 5, -99, 99, 1);
+        wxSizer *szt = MakeLabeledControl(AD_szCooler, _("Set Temperature"), m_coolerSetpt, _("Cooler setpoint temperature"));
+        sz->Add(szt, wxSizerFlags().Align(wxALIGN_CENTER_VERTICAL));
+        AddGroup(CtrlMap, AD_szCooler, sz);
+    }
+
+    // Max ADU and related saturation choices in a single group
+    int width = StringWidth(_("65535"));
+    wxWindow* parent = GetParentWindow(AD_szSaturationOptions);
+    m_camSaturationADU = new wxTextCtrl(parent, wxID_ANY, wxEmptyString, wxDefaultPosition, wxSize(1.5 * width, -1));
+    m_camSaturationADU->SetToolTip(_("ADU level to determine saturation - 655535 for most cameras."));
+    m_SaturationByADU = new wxRadioButton(parent, wxID_ANY, "Saturation by Max-ADU value:");
+    m_SaturationByADU->SetToolTip(_("Identify star saturation based on camera maximum-ADU value"));
+    m_SaturationByADU->Bind(wxEVT_COMMAND_RADIOBUTTON_SELECTED, &CameraConfigDialogCtrlSet::OnSaturationChoiceChanged, this);
+    wxStaticBoxSizer* szADUGroup = new wxStaticBoxSizer(wxHORIZONTAL, parent,
+        wxEmptyString);
+    szADUGroup->Add(m_SaturationByADU, wxSizerFlags().Border(wxTOP, 2));
+    szADUGroup->Add(m_camSaturationADU, wxSizerFlags().Border(wxLEFT, 6));
+
+    m_SaturationByProfile = new wxRadioButton(parent, wxID_ANY, "Saturation via star-profile");
+    m_SaturationByProfile->SetToolTip(_("Identify star saturation based on flat-topped profile, regardless of brightness (default)"));
+    m_SaturationByProfile->Bind(wxEVT_COMMAND_RADIOBUTTON_SELECTED, &CameraConfigDialogCtrlSet::OnSaturationChoiceChanged, this);
+    wxFlexGridSizer* szSaturationGroup = new wxFlexGridSizer(1, 2, 5, 15);
+
+    szSaturationGroup->Add(szADUGroup, wxSizerFlags().Border(wxALL, 3).Align(wxALIGN_CENTER_VERTICAL));
+    szSaturationGroup->Add(m_SaturationByProfile, wxSizerFlags(0).Border(wxLEFT, 70).Expand().Align(wxALIGN_CENTER_VERTICAL));
+    AddGroup(CtrlMap, AD_szSaturationOptions, szSaturationGroup);
+
+    // Watchdog timeout
+    m_timeoutVal = NewSpinnerInt(GetParentWindow(AD_szCameraTimeout), textWidth, 5, 5, 9999, 1);
+    AddLabeledCtrl(CtrlMap, AD_szCameraTimeout, _("Disconnect nonresponsive          \ncamera after (seconds)"), m_timeoutVal,
+        wxString::Format(_("The camera will be disconnected if it fails to respond for this long. "
+        "The default value, %d seconds, should be appropriate for most cameras."), DefaultGuideCameraTimeoutMs / 1000));
+}
+
+void CameraConfigDialogCtrlSet::OnSaturationChoiceChanged(wxCommandEvent& event)
+{
+    m_camSaturationADU->Enable(m_SaturationByADU->GetValue());
+}
+
+void CameraConfigDialogCtrlSet::LoadValues()
+{
+    assert(m_pCamera);
+
+    if (m_pCamera->HasSubframes)
+    {
+        m_pUseSubframes->SetValue(m_pCamera->UseSubframes);
+    }
+
+    if (m_pCamera->HasGainControl)
+    {
+        m_pCameraGain->SetValue(m_pCamera->GetCameraGain());
+    }
+
+    if (m_binning)
+    {
+        int idx = m_pCamera->Binning - 1;
+        m_binning->Select(idx);
+        // don't allow binning change when calibrating or guiding
+        m_binning->Enable(!pFrame->pGuider || !pFrame->pGuider->IsCalibratingOrGuiding());
+    }
+
+    m_timeoutVal->SetValue(m_pCamera->GetTimeoutMs() / 1000);
+    m_SaturationByADU->SetValue(m_pCamera->GetSaturationByADU());
+    m_SaturationByProfile->SetValue(!m_SaturationByADU->GetValue());
+    if (m_pCamera->GetProfileSaturationADU() != 0)
+    {
+        m_camSaturationADU->SetValue(wxString::Format("%d", m_pCamera->GetProfileSaturationADU()));
+    }
+    else
+    {
+        if (m_pCamera->BitsPerPixel() > 0)
+            m_camSaturationADU->SetValue(wxString::Format("%d", (int)std::pow(2, (int)m_pCamera->BitsPerPixel()) - 1));
+        else
+            m_camSaturationADU->SetValue(wxString::Format("%d", 0));
+    }
+    wxCommandEvent dummy;
+    OnSaturationChoiceChanged(dummy);
+
+    if (m_pCamera->HasDelayParam)
+    {
+        m_pDelay->SetValue(m_pCamera->ReadDelay);
+    }
+
+    if (m_pCamera->HasPortNum)
+    {
+        switch (m_pCamera->Port)
+        {
+        case 0x3BC:
+            m_pPortNum->SetSelection(1);
+            break;
+        case 0x278:
+            m_pPortNum->SetSelection(2);
+            break;
+        case 1:  // COM1
+            m_pPortNum->SetSelection(3);
+            break;
+        case 2:  // COM2
+            m_pPortNum->SetSelection(4);
+            break;
+        case 3:  // COM3
+            m_pPortNum->SetSelection(5);
+            break;
+        case 4:  // COM4
+            m_pPortNum->SetSelection(6);
+            break;
+        case 5:  // COM5
+            m_pPortNum->SetSelection(7);
+            break;
+        case 6:  // COM6
+            m_pPortNum->SetSelection(8);
+            break;
+        case 7:  // COM7
+            m_pPortNum->SetSelection(9);
+            break;
+        case 8:  // COM8
+            m_pPortNum->SetSelection(10);
+            break;
+        case 9:  // COM9
+            m_pPortNum->SetSelection(11);
+            break;
+        case 10:  // COM10
+            m_pPortNum->SetSelection(12);
+            break;
+        case 11:  // COM11
+            m_pPortNum->SetSelection(13);
+            break;
+        case 12:  // COM12
+            m_pPortNum->SetSelection(14);
+            break;
+        case 13:  // COM13
+            m_pPortNum->SetSelection(15);
+            break;
+        case 14:  // COM14
+            m_pPortNum->SetSelection(16);
+            break;
+        case 15:  // COM15
+            m_pPortNum->SetSelection(17);
+            break;
+        case 16:  // COM16
+            m_pPortNum->SetSelection(18);
+            break;
+        default:
+            m_pPortNum->SetSelection(0);
+            break;
+        }
+
+        m_pPortNum->Enable(!pFrame->CaptureActive);
+    }
+
+    double pxSize;
+    if (m_pCamera->GetDevicePixelSize(&pxSize))         // true=>error
+    {
+        pxSize = m_pCamera->GetCameraPixelSize();
+        m_pPixelSize->Enable(!pFrame->CaptureActive);
+    }
+    else
+        m_pPixelSize->Enable(false);                // Got a device-level pixel size, disable the control
+
+    m_pPixelSize->SetValue(pxSize);
+
+    if (m_pCamera->HasCooler)
+    {
+        bool ok = false;
+        bool on;
+        double setpt;
+
+        if (m_pCamera->Connected)
+        {
+            double power, temp;
+            bool err = m_pCamera->GetCoolerStatus(&on, &setpt, &power, &temp);
+            if (!err)
+                ok = true;
+        }
+
+        if (ok)
+        {
+            m_coolerOn->SetValue(on);
+            if (!on)
+            {
+                setpt = pConfig->Profile.GetDouble("/camera/CoolerSetpt", 10.0);
+            }
+            m_coolerSetpt->SetValue((int)floor(setpt));
+        }
+
+        m_coolerOn->Enable(ok);
+        m_coolerSetpt->Enable(ok);
+    }
+}
+
+void CameraConfigDialogCtrlSet::UnloadValues()
+{
+    assert(m_pCamera);
+
+    if (m_pCamera->HasSubframes)
+    {
+        m_pCamera->UseSubframes = m_pUseSubframes->GetValue();
+        pConfig->Profile.SetBoolean("/camera/UseSubframes", m_pCamera->UseSubframes);
+    }
+
+    if (m_pCamera->HasGainControl)
+    {
+        m_pCamera->SetCameraGain(m_pCameraGain->GetValue());
+    }
+
+    if (m_binning)
+    {
+        int idx = m_binning->GetSelection();
+        m_pCamera->SetBinning(idx + 1);
+    }
+
+    m_pCamera->SetTimeoutMs(m_timeoutVal->GetValue() * 1000);
+
+    if (m_pCamera->HasDelayParam)
+    {
+        m_pCamera->ReadDelay = m_pDelay->GetValue();
+        pConfig->Profile.SetInt("/camera/ReadDelay", m_pCamera->ReadDelay);
+    }
+
+    if (m_pCamera->HasPortNum)
+    {
+        switch (m_pPortNum->GetSelection())
+        {
+        case 0:
+            m_pCamera->Port = 0x378;
+            break;
+        case 1:
+            m_pCamera->Port = 0x3BC;
+            break;
+        case 2:
+            m_pCamera->Port = 0x278;
+            break;
+        case 3:
+            m_pCamera->Port = 1;
+            break;
+        case 4:
+            m_pCamera->Port = 2;
+            break;
+        case 5:
+            m_pCamera->Port = 3;
+            break;
+        case 6:
+            m_pCamera->Port = 4;
+            break;
+        }
+    }
+
+    m_pCamera->SetCameraPixelSize(m_pPixelSize->GetValue());
+
+    m_pCamera->SetSaturationByADU(m_SaturationByADU->GetValue());
+    if (m_SaturationByADU->GetValue())
+    {
+        long val = 0;
+        m_camSaturationADU->GetValue().ToLong(&val);
+        if (val > 0)
+        {
+            // Need to check this here before cast from long to unsigned short
+            if (m_pCamera->BitsPerPixel() > 0)
+                val = wxMin(val, std::pow(2.0, (int)m_pCamera->BitsPerPixel()) - 1);
+            else
+                val = wxMin(val, 65535);
+            m_pCamera->SetSaturationADU((unsigned short)val);
+        }
+        else
+        {
+            // user-entered zero treated as 'set to default'
+            if (m_pCamera->BitsPerPixel() > 0)
+                m_pCamera->SetSaturationADU(std::pow(2.0, (int)m_pCamera->BitsPerPixel()) - 1);
+            m_pCamera->SetSaturationByADU(false);
+        }
+    }
+
+    if (m_pCamera->HasCooler)
+    {
+        bool on = m_coolerOn->GetValue();
+        m_pCamera->SetCoolerOn(on);
+        double setpt = (double) m_coolerSetpt->GetValue();
+        m_pCamera->SetCoolerSetpoint(setpt);
+        pConfig->Profile.SetDouble("/camera/CoolerSetpt", setpt);
+    }
+
+    pFrame->pStatsWin->UpdateCooler();
+}
+
+double CameraConfigDialogCtrlSet::GetPixelSize()
+{
+    return m_pPixelSize->GetValue();
+}
+
+void CameraConfigDialogCtrlSet::SetPixelSize(double val)
+{
+    m_pPixelSize->SetValue(val);
+}
+
+int CameraConfigDialogCtrlSet::GetBinning()
+{
+    return m_binning ? m_binning->GetSelection() + 1 : 1;
+}
+
+void CameraConfigDialogCtrlSet::SetBinning(int binning)
+{
+    if (m_binning)
+        m_binning->Select(binning - 1);
+}
+
+void GuideCamera::GetBinningOpts(int maxBin, wxArrayString *opts)
+{
+    for (int i = 1; i <= maxBin; i++)
+        opts->Add(wxString::Format("%d", i));
+}
+
+wxString GuideCamera::GetSettingsSummary()
+{
+    int darkDur;
+
+    { // lock scope
+        wxCriticalSectionLocker lck(DarkFrameLock);
+        darkDur = CurrentDarkFrame ? CurrentDarkFrame->ImgExpDur : 0;
+    } // lock scope
+
+    // return a loggable summary of current camera settings
+    wxString pixelSizeStr;
+    if (m_pixelSize == DefaultPixelSize)
+        pixelSizeStr = _("unspecified");
+    else
+        pixelSizeStr = wxString::Format(_("%0.1f um"), m_pixelSize);
+
+    return wxString::Format("Camera = %s, gain = %d%s%s, full size = %d x %d, %s, %s, pixel size = %s\n",
+                            Name, GuideCameraGain,
+                            HasDelayParam ? wxString::Format(", delay = %d", ReadDelay) : "",
+                            HasPortNum ? wxString::Format(", port = 0x%hx", Port) : "",
+                            FullSize.GetWidth(), FullSize.GetHeight(),
+                            darkDur ? wxString::Format("have dark, dark dur = %d", darkDur) : "no dark",
+                            (CurrentDefectMap) ? "defect map in use" : "no defect map",
+                            pixelSizeStr);
+}
+
+void GuideCamera::AddDark(usImage *dark)
+{
+    int const expdur = dark->ImgExpDur;
+
+    { // lock scope
+        wxCriticalSectionLocker lck(DarkFrameLock);
+
+        // free the prior dark with this exposure duration
+        ExposureImgMap::iterator pos = Darks.find(expdur);
+        if (pos != Darks.end())
+        {
+            usImage *prior = pos->second;
+            if (prior == CurrentDarkFrame)
+                CurrentDarkFrame = dark;
+            delete prior;
+        }
+
+    } // lock scope
+
+    Darks[expdur] = dark;
+}
+
+void GuideCamera::SelectDark(int exposureDuration)
+{
+    // select the dark frame with the smallest exposure >= the requested exposure.
+    // if there are no darks with exposures > the select exposure, select the dark with the greatest exposure
+
+    wxCriticalSectionLocker lck(DarkFrameLock);
+
+    CurrentDarkFrame = 0;
+    for (ExposureImgMap::const_iterator it = Darks.begin(); it != Darks.end(); ++it)
+    {
+        CurrentDarkFrame = it->second;
+        if (it->first >= exposureDuration)
+            break;
+    }
+}
+
+void GuideCamera::GetDarklibProperties(int *pNumDarks, double *pMinExp, double *pMaxExp)
+{
+    double minExp = 9999.0;
+    double maxExp = -9999.0;
+    int ct = 0;
+
+    { // lock scope
+        wxCriticalSectionLocker lck(DarkFrameLock);
+
+        for (auto it = Darks.begin(); it != Darks.end(); ++it)
+        {
+            if (it->first < minExp)
+                minExp = it->first;
+            if (it->first > maxExp)
+                maxExp = it->first;
+            ++ct;
+        }
+    } // lock scope
+
+    *pNumDarks = ct;
+    *pMinExp = minExp;
+    *pMaxExp = maxExp;
+}
+
+void GuideCamera::ClearDefectMap()
+{
+    wxCriticalSectionLocker lck(DarkFrameLock);
+
+    if (CurrentDefectMap)
+    {
+        Debug.AddLine("Clearing defect map...");
+        delete CurrentDefectMap;
+        CurrentDefectMap = NULL;
+    }
+}
+
+void GuideCamera::SetDefectMap(DefectMap *defectMap)
+{
+    wxCriticalSectionLocker lck(DarkFrameLock);
+    delete CurrentDefectMap;
+    CurrentDefectMap = defectMap;
+}
+
+void GuideCamera::ClearDarks()
+{
+    wxCriticalSectionLocker lck(DarkFrameLock);
+    while (!Darks.empty())
+    {
+        ExposureImgMap::iterator it = Darks.begin();
+        delete it->second;
+        Darks.erase(it);
+    }
+    CurrentDarkFrame = NULL;
+}
+
+void GuideCamera::SubtractDark(usImage& img)
+{
+    // dark subtraction is done in the camera worker thread, so we need to acquire the
+    // DarkFrameLock to protect against the dark frame disappearing when the main
+    // thread does "Load Darks" or "Clear Darks"
+
+    wxCriticalSectionLocker lck(DarkFrameLock);
+
+    if (CurrentDefectMap)
+    {
+        RemoveDefects(img, *CurrentDefectMap);
+    }
+    else if (CurrentDarkFrame)
+    {
+        Subtract(img, *CurrentDarkFrame);
+    }
+}
+
+static void InitiateReconnect()
+{
+    WorkerThread *thr = WorkerThread::This();
+    if (thr)
+    {
+        // Defer sending the completion of exposure message until after
+        // the camera re-connecttion attempt
+        thr->SetSkipExposeComplete();
+    }
+    pFrame->TryReconnect();
+}
+
+void GuideCamera::DisconnectWithAlert(CaptureFailType type)
+{
+    switch (type) 
+    {
+    case CAPT_FAIL_MEMORY:
+        DisconnectWithAlert(_("Memory allocation error during capture"), NO_RECONNECT);
+        break;
+
+    case CAPT_FAIL_TIMEOUT:
+        {
+            wxString msg(wxString::Format(_("After %.1f sec the camera has not completed a %.1f sec exposure, so "
+                "it has been disconnected to prevent other problems. "
+                "If you think the hardware is working correctly, you can increase the "
+                "timeout period on the Camera tab of the Advanced Settings Dialog."),
+                (pFrame->RequestedExposureDuration() + m_timeoutMs) / 1000.,
+                pFrame->RequestedExposureDuration() / 1000.));
+
+            DisconnectWithAlert(msg, RECONNECT);
+        }
+        break;
+    }
+}
+
+void GuideCamera::DisconnectWithAlert(const wxString& msg, ReconnectType reconnect)
+{
+    Disconnect();
+
+    pFrame->UpdateStateLabels();
+
+    if (reconnect == RECONNECT)
+    {
+        pFrame->Alert(msg + "\n" + _("PHD will make several attempts to re-connect the camera."));
+        InitiateReconnect();
+    }
+    else
+    {
+        pFrame->Alert(msg + "\n" + _("The camera has been disconnected. Please resolve the problem and re-connect the camera."));
+    }
+}
+
+void GuideCamera::InitCapture()
+{
+}
+
+bool GuideCamera::Capture(GuideCamera *camera, int duration, usImage& img, int captureOptions, const wxRect& subframe)
+{
+    img.InitImgStartTime();
+    img.BitsPerPixel = camera->BitsPerPixel();
+    img.ImgExpDur = duration;
+    bool err = camera->Capture(duration, img, captureOptions, subframe);
+    return err;
+}
+
+bool GuideCamera::ST4HasGuideOutput(void)
+{
+    return m_hasGuideOutput;
+}
+
+bool GuideCamera::ST4HostConnected(void)
+{
+    return Connected;
+}
+
+bool GuideCamera::ST4HasNonGuiMove(void)
+{
+    // should never be called
+
+    assert(false);
+    return true;
+}
+
+bool GuideCamera::ST4PulseGuideScope(int direction, int duration)
+{
+    // should never be called
+
+    assert(false);
+    return true;
+}